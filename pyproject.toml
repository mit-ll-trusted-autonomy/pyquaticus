# DISTRIBUTION STATEMENT A. Approved for public release. Distribution is unlimited.
#
# This material is based upon work supported by the Under Secretary of Defense for
# Research and Engineering under Air Force Contract No. FA8702-15-D-0001. Any opinions,
# findings, conclusions or recommendations expressed in this material are those of the
# author(s) and do not necessarily reflect the views of the Under Secretary of Defense
# for Research and Engineering.
#
# (C) 2023 Massachusetts Institute of Technology.
#
# The software/firmware is provided to you on an As-Is basis
#
# Delivered to the U.S. Government with Unlimited Rights, as defined in DFARS
# Part 252.227-7013 or 7014 (Feb 2014). Notwithstanding any copyright notice, U.S.
# Government rights in this work are defined by DFARS 252.227-7013 or DFARS
# 252.227-7014 as detailed above. Use of this work other than as specifically
# authorized by the U.S. Government may violate any copyrights that exist in this
# work.

# SPDX-License-Identifier: BSD-3-Clause

[build-system]
requires = ["setuptools>=46.1.0", "setuptools_scm[toml]>=5"]
build-backend = "setuptools.build_meta"

[project]
name = "pyquaticus"
description = "Lightweight USV capture-the-flag environment with MOOS-IVP's uSimMarine dynamics"
dynamic = ["version"]
authors = [
	{ name = "Makai Mann",      email = "makai.mann@ll.mit.edu" },
	{ name = "Tyler Gonsalves", email = "tyler.gonsalves@ll.mit.edu"},
	{ name = "Peter Crowley",   email = "petertc@bu.edu"},
	{ name = "Zachary Serlin",  email = "zachary.serlin@ll.mit.edu"},
	{ name = "Andrew Schoer",   email = "andrew.schoer@ll.mit.edu"},
	{ name = "John Kliem",      email = "john.kliem@nrl.navy.mil"}
]
readme = "README.md"
urls = { repository = "https://github.com/mit-ll-trusted-autonomy/pyquaticus" }
requires-python = ">=3.10,<=3.11"
classifiers = [
	"Development Status :: 4 - Beta",
	"Programming Language :: Python",
	"Programming Language :: Python :: 3",
	"Programming Language :: Python :: 3 :: Only",
]
license = { file = "LICENSE" }
# Requirements
dependencies = [
	"contextily==1.6.2",
	"matplotlib==3.7.1",
	"numpy==1.24.3",
	"opencv-python==4.10.0.84",
	"pettingzoo==1.23.0",
	"pygame==2.4.0",
<<<<<<< HEAD
	#"pymoos==2022.1",
	"scipy==1.14.1",
	"shapely==2.0.6",
	"sympy==1.12",
=======
	"pymoos==2022.1",
	"scipy==1.14.1",
	"shapely==2.0.6",
	"sympy==1.12"
>>>>>>> f446b292
]

[project.optional-dependencies]
torch = ["torch==1.13.1", "tensorflow-probability==0.19.0"]
ray = ["ray[rllib]"]

[tool.setuptools.packages.find]
include = ["pyquaticus"]
namespaces = false

[tool.setuptools_scm]
# For smarter version schemes and other configuration options,
# check out https://github.com/pypa/setuptools_scm
version_scheme = "no-guess-dev"
write_to = "pyquaticus/_version.py"

[tool.setuptools]
zip-safe = false<|MERGE_RESOLUTION|>--- conflicted
+++ resolved
@@ -53,17 +53,10 @@
 	"opencv-python==4.10.0.84",
 	"pettingzoo==1.23.0",
 	"pygame==2.4.0",
-<<<<<<< HEAD
-	#"pymoos==2022.1",
-	"scipy==1.14.1",
-	"shapely==2.0.6",
-	"sympy==1.12",
-=======
 	"pymoos==2022.1",
 	"scipy==1.14.1",
 	"shapely==2.0.6",
 	"sympy==1.12"
->>>>>>> f446b292
 ]
 
 [project.optional-dependencies]
