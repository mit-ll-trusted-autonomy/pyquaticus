# DISTRIBUTION STATEMENT A. Approved for public release. Distribution is unlimited.
#
# This material is based upon work supported by the Under Secretary of Defense for
# Research and Engineering under Air Force Contract No. FA8702-15-D-0001. Any opinions,
# findings, conclusions or recommendations expressed in this material are those of the
# author(s) and do not necessarily reflect the views of the Under Secretary of Defense
# for Research and Engineering.
#
# (C) 2023 Massachusetts Institute of Technology.
#
# The software/firmware is provided to you on an As-Is basis
#
# Delivered to the U.S. Government with Unlimited Rights, as defined in DFARS
# Part 252.227-7013 or 7014 (Feb 2014). Notwithstanding any copyright notice, U.S.
# Government rights in this work are defined by DFARS 252.227-7013 or DFARS
# 252.227-7014 as detailed above. Use of this work other than as specifically
# authorized by the U.S. Government may violate any copyrights that exist in this
# work.

# SPDX-License-Identifier: BSD-3-Clause

[build-system]
requires = ["setuptools>=46.1.0", "setuptools_scm[toml]>=5"]
build-backend = "setuptools.build_meta"

[project]
name = "pyquaticus"
description = "Lightweight USV capture-the-flag environment with MOOS-IVP's uSimMarine dynamics"
dynamic = ["version"]
authors = [
	{ name = "Makai Mann",      email = "makai.mann@ll.mit.edu" },
	{ name = "Tyler Gonsalves", email = "tyler.gonsalves@ll.mit.edu"},
	{ name = "Peter Crowley",   email = "petertc@bu.edu"},
	{ name = "Zachary Serlin",  email = "zachary.serlin@ll.mit.edu"},
	{ name = "Andrew Schoer",   email = "andrew.schoer@ll.mit.edu"},
<<<<<<< HEAD
	{ name = "John Kliem",      email = "john.kliem@nrl.navy.mil"},
	{ name = "Brendan Long",    email = "brendan.long@ll.mit.edu"}
=======
	{ name = "John Kliem",      email = "john.kliem3.civ@us.navy.mil"}
>>>>>>> b1ee045a
]
readme = "README.md"
urls = { repository = "https://github.com/mit-ll-trusted-autonomy/pyquaticus" }
requires-python = ">=3.10,<3.11"
classifiers = [
	"Development Status :: 4 - Beta",
	"Programming Language :: Python",
	"Programming Language :: Python :: 3",
	"Programming Language :: Python :: 3 :: Only",
]
license = { file = "LICENSE" }
# Requirements
dependencies = [
	"contextily==1.6.2",
	"matplotlib==3.7.1",
	"numpy==1.24.3",
	"opencv-python==4.10.0.84",
	"pettingzoo==1.24.3",
	"pygame==2.4.0",
	"scipy==1.14.1",
	"shapely==2.0.6",
	"sympy==1.13.1",
        "pymoos==2022.1; sys_platform == 'linux' or sys_platform == 'darwin'",

]

[project.optional-dependencies]
torch = ["torch==2.6.0", "tensorflow-probability==0.19.0"]
ray = ["ray[rllib]==2.41.0"]

[tool.setuptools.packages.find]
include = ["pyquaticus"]
namespaces = false

[tool.setuptools_scm]
# For smarter version schemes and other configuration options,
# check out https://github.com/pypa/setuptools_scm
version_scheme = "no-guess-dev"
write_to = "pyquaticus/_version.py"

[tool.setuptools]
zip-safe = false<|MERGE_RESOLUTION|>--- conflicted
+++ resolved
@@ -33,12 +33,8 @@
 	{ name = "Peter Crowley",   email = "petertc@bu.edu"},
 	{ name = "Zachary Serlin",  email = "zachary.serlin@ll.mit.edu"},
 	{ name = "Andrew Schoer",   email = "andrew.schoer@ll.mit.edu"},
-<<<<<<< HEAD
 	{ name = "John Kliem",      email = "john.kliem@nrl.navy.mil"},
 	{ name = "Brendan Long",    email = "brendan.long@ll.mit.edu"}
-=======
-	{ name = "John Kliem",      email = "john.kliem3.civ@us.navy.mil"}
->>>>>>> b1ee045a
 ]
 readme = "README.md"
 urls = { repository = "https://github.com/mit-ll-trusted-autonomy/pyquaticus" }
