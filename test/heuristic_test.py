import sys
import os
import os.path
import pyquaticus
from pyquaticus import pyquaticus_v0
from pyquaticus.base_policies.base_attack import BaseAttacker
from pyquaticus.base_policies.base_defend import BaseDefender
from pyquaticus.base_policies.base_combined import Heuristic_CTF_Agent
from pyquaticus.envs.pyquaticus import Team
from collections import OrderedDict
from pyquaticus.config import config_dict_std, ACTION_MAP

config_dict = config_dict_std
config_dict["max_time"] = 600.0
config_dict["max_score"] = 100
config_dict["render_agent_ids"] = True
config_dict["dynamics"] = ["si", "si", "si", "drone"]

env = pyquaticus_v0.PyQuaticusEnv(team_size=2, config_dict=config_dict,render_mode='human')
term_g = {'agent_0':False,'agent_1':False}
truncated_g = {'agent_0':False,'agent_1':False}
term = term_g
trunc = truncated_g
<<<<<<< HEAD
obs,_ = env.reset()
=======
obs = env.reset()
>>>>>>> f446b292
temp_captures = env.state["captures"]
temp_grabs = env.state["grabs"]
temp_tags = env.state["tags"]

<<<<<<< HEAD
H_one = Heuristic_CTF_Agent('agent_2', Team.RED_TEAM, mode="hard")
H_two = Heuristic_CTF_Agent('agent_3', Team.RED_TEAM, mode="hard")

R_one = Heuristic_CTF_Agent('agent_0', Team.BLUE_TEAM, mode="hard")
R_two = Heuristic_CTF_Agent('agent_1', Team.BLUE_TEAM, mode="hard")
=======
H_one = Heuristic_CTF_Agent(2, Team.RED_TEAM, mode="hard")
H_two = Heuristic_CTF_Agent(3, Team.RED_TEAM, mode="hard")

R_one = Heuristic_CTF_Agent(0, Team.BLUE_TEAM, mode="hard")
R_two = Heuristic_CTF_Agent(1, Team.BLUE_TEAM, mode="hard")
>>>>>>> f446b292
step = 0
while True:
    new_obs = {}
    for k in obs:
        new_obs[k] = env.agent_obs_normalizer.unnormalized(obs[k])

    two = H_one.compute_action(new_obs)
    three = H_two.compute_action(new_obs)
    zero = R_one.compute_action(new_obs)
    one = R_two.compute_action(new_obs)

    
    obs, reward, term, trunc, info = env.step({'agent_0':zero,'agent_1':one, 'agent_2':two, 'agent_3':three})
    k =  list(term.keys())

    step += 1
    if term[k[0]] == True or trunc[k[0]]==True:
        break
for i in range(len(env.state["captures"])):
    temp_captures[i] += env.state["captures"][i]
for i in range(len(env.state["grabs"])):
    temp_grabs[i] += env.state["grabs"][i]
for i in range(len(env.state["tags"])):
    temp_tags[i] += env.state["tags"][i]

env.close()<|MERGE_RESOLUTION|>--- conflicted
+++ resolved
@@ -21,28 +21,19 @@
 truncated_g = {'agent_0':False,'agent_1':False}
 term = term_g
 trunc = truncated_g
-<<<<<<< HEAD
+
 obs,_ = env.reset()
-=======
-obs = env.reset()
->>>>>>> f446b292
+
 temp_captures = env.state["captures"]
 temp_grabs = env.state["grabs"]
 temp_tags = env.state["tags"]
 
-<<<<<<< HEAD
 H_one = Heuristic_CTF_Agent('agent_2', Team.RED_TEAM, mode="hard")
 H_two = Heuristic_CTF_Agent('agent_3', Team.RED_TEAM, mode="hard")
 
 R_one = Heuristic_CTF_Agent('agent_0', Team.BLUE_TEAM, mode="hard")
 R_two = Heuristic_CTF_Agent('agent_1', Team.BLUE_TEAM, mode="hard")
-=======
-H_one = Heuristic_CTF_Agent(2, Team.RED_TEAM, mode="hard")
-H_two = Heuristic_CTF_Agent(3, Team.RED_TEAM, mode="hard")
 
-R_one = Heuristic_CTF_Agent(0, Team.BLUE_TEAM, mode="hard")
-R_two = Heuristic_CTF_Agent(1, Team.BLUE_TEAM, mode="hard")
->>>>>>> f446b292
 step = 0
 while True:
     new_obs = {}
