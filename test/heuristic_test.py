--- conflicted
+++ resolved
@@ -14,12 +14,8 @@
 config_dict["max_time"] = 600.0
 config_dict["max_score"] = 100
 config_dict["render_agent_ids"] = True
-<<<<<<< HEAD
 config_dict["dynamics"] = ["si", "si", "si", "si"]
 config_dict["sim_speedup_factor"] = 3
-=======
-config_dict["dynamics"] = ["si", "si", "si", "drone"]
->>>>>>> f446b292
 
 env = pyquaticus_v0.PyQuaticusEnv(team_size=2, config_dict=config_dict,render_mode='human')
 term_g = {0:False,1:False}
@@ -30,19 +26,14 @@
 temp_captures = env.state["captures"]
 temp_grabs = env.state["grabs"]
 temp_tags = env.state["tags"]
+temp_captures = env.state["captures"]
+temp_grabs = env.state["grabs"]
+temp_tags = env.state["tags"]
 
-<<<<<<< HEAD
 H_one = BaseDefender(2, Team.RED_TEAM, mode="hard")
 H_two = BaseDefender(3, Team.RED_TEAM, mode="hard")
 R_one = BaseAttacker(0, Team.BLUE_TEAM, mode="easy")
 R_two = BaseAttacker(1, Team.BLUE_TEAM, mode="easy")
-=======
-H_one = Heuristic_CTF_Agent(2, Team.RED_TEAM, mode="hard")
-H_two = Heuristic_CTF_Agent(3, Team.RED_TEAM, mode="hard")
-
-R_one = Heuristic_CTF_Agent(0, Team.BLUE_TEAM, mode="hard")
-R_two = Heuristic_CTF_Agent(1, Team.BLUE_TEAM, mode="hard")
->>>>>>> f446b292
 step = 0
 while True:
     new_obs = {}
@@ -68,4 +59,11 @@
 for i in range(len(env.state["tags"])):
     temp_tags[i] += env.state["tags"][i]
 
+for i in range(len(env.state["captures"])):
+    temp_captures[i] += env.state["captures"][i]
+for i in range(len(env.state["grabs"])):
+    temp_grabs[i] += env.state["grabs"][i]
+for i in range(len(env.state["tags"])):
+    temp_tags[i] += env.state["tags"][i]
+
 env.close()