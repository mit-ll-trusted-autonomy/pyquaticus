# DISTRIBUTION STATEMENT A. Approved for public release. Distribution is unlimited.
#
# This material is based upon work supported by the Under Secretary of Defense for
# Research and Engineering under Air Force Contract No. FA8702-15-D-0001. Any opinions,
# findings, conclusions or recommendations expressed in this material are those of the
# author(s) and do not necessarily reflect the views of the Under Secretary of Defense
# for Research and Engineering.
#
# (C) 2023 Massachusetts Institute of Technology.
#
# The software/firmware is provided to you on an As-Is basis
#
# Delivered to the U.S. Government with Unlimited Rights, as defined in DFARS
# Part 252.227-7013 or 7014 (Feb 2014). Notwithstanding any copyright notice, U.S.
# Government rights in this work are defined by DFARS 252.227-7013 or DFARS
# 252.227-7014 as detailed above. Use of this work other than as specifically
# authorized by the U.S. Government may violate any copyrights that exist in this
# work.

# SPDX-License-Identifier: BSD-3-Clause

import colorsys
import contextily as cx
import copy
import cv2
import itertools
import math
import mercantile as mt
import numpy as np
import os
import pathlib
import pickle
import pygame
import random
import warnings
import subprocess

from abc import ABC
from collections import defaultdict, OrderedDict
from contextily.tile import _sm2ll
from datetime import datetime
from geographiclib.geodesic import Geodesic
from gymnasium.spaces import Discrete
from gymnasium.utils import seeding
from math import ceil, floor
from pettingzoo import ParallelEnv
from pygame import draw, SRCALPHA, surfarray
from pygame.math import Vector2
from pygame.transform import rotozoom
from pyquaticus.config import (
    ACTION_MAP,
    config_dict_std,
    EQUATORIAL_RADIUS,
    EPSG_3857_EXT_X,
    EPSG_3857_EXT_Y,
    LINE_INTERSECT_TOL,
    lidar_detection_classes,
    LIDAR_DETECTION_CLASS_MAP,
    POLAR_RADIUS,
)
from pyquaticus.dynamics.dynamics_registry import dynamics_registry
from pyquaticus.structs import (
    CircleObstacle,
    Flag,
    PolygonObstacle,
    RenderingPlayer,
    Team,
)
from pyquaticus.utils.obs_utils import ObsNormalizer
from pyquaticus.utils.pid import PID
from pyquaticus.utils.utils import (
    angle180,
    clip,
    closest_line,
    closest_point_on_line,
    vector_to,
    detect_collision,
    get_rot_angle,
    get_screen_res,
    heading_angle_conversion,
    mag_bearing_to,
    mag_heading_to_vec,
    rc_intersection,
    reflect_vector,
    rot2d,
    vec_to_mag_heading,
    wrap_mercator_x,
    wrap_mercator_x_dist,
)
from scipy.ndimage import label
from shapely import intersection, LineString, Point, Polygon
from typing import Optional, Union


class PyQuaticusEnvBase(ParallelEnv, ABC):
    """
    ### Description.

    This class contains the base behavior for the main class PyQuaticusEnv below.
    The functionality of this class is shared between both the main Pyquaticus
    entry point (PyQuaticusEnv) and the PyQuaticusMoosBridge class that allows
    deploying policies on a MOOS-IvP backend.

    The exposed functionality includes the following:
    1. converting from discrete actions to a desired speed/heading command
    2. converting from raw states in Player objects to a normalized observation space

    ### Action Space
    A discrete action space with all combinations of
    max speed, half speed; and
    45 degree heading intervals

    ### Observation Space

        Per Agent (supplied in a dictionary from agent-id to a Box):
            Opponent home flag relative bearing (clockwise degrees)
            Opponent home flag distance (meters)
            Own home flag relative bearing (clockwise degrees)
            Own home flag distance (meters)
            Wall 0 relative bearing (clockwise degrees)
            Wall 0 distance (meters)
            Wall 1 relative bearing (clockwise degrees)
            Wall 1 distance (meters)
            Wall 2 relative bearing (clockwise degrees)
            Wall 2 distance (meters)
            Wall 3 relative bearing (clockwise degrees)
            Wall 3 distance (meters)
            Scrimmage line bearing (clockwise degrees)
            Scrimmage line distance (meters)
            Own speed (meters per second)
            Own flag status (boolean)
            On side (boolean)
            Tagging cooldown (seconds) time elapsed since last tag (at max when you can tag again)
            Is tagged (boolean)
            For each other agent (teammates first) [Consider sorting teammates and opponents by distance or flag status]
                Bearing from you (clockwise degrees)
                Distance (meters)
                Heading of other agent relative to the vector to you (clockwise degrees)
                Speed (meters per second)
                Has flag status (boolean)
                On their side status (boolean)
                Tagging cooldown (seconds)
                Is tagged (boolean)
        Note 1 : the angles are 0 when the agent is pointed directly at the object
                 and increase in the clockwise direction
        Note 2 : the wall distances can be negative when the agent is out of bounds
        Note 3 : the boolean args Tag/Flag status are -1 false and +1 true
        Note 4: the values are normalized by default
    """

    def _to_speed_heading(self, action_dict):
        """
        Processes the raw discrete actions.

        Returns:
            dict from agent id -> (speed, relative heading)
            Note: we use relative heading here so that it can be used directly
                  to the heading error in the PID controller
        """
        processed_action_dict = OrderedDict()
        for player in self.players.values():
            if player.id in action_dict:
                default_action = True
                try:
                    action_dict[player.id] / 2
                except:
                    default_action = False
                if default_action:
                    speed, heading = self._discrete_action_to_speed_relheading(
                        action_dict[player.id]
                    )
                    # Scale speed to agent's max speed
                    speed = self.max_speeds[player.id] * speed
                else:
                    # Make point system the same on both blue and red side
                    if player.team == Team.BLUE_TEAM:
                        if "P" in action_dict[player.id]:
                            action_dict[player.id] = "S" + action_dict[player.id][1:]
                        elif "S" in action_dict[player.id]:
                            action_dict[player.id] = "P" + action_dict[player.id][1:]
                        if "X" not in action_dict[player.id] and action_dict[player.id] not in ["SC", "CC", "PC"]:
                            action_dict[player.id] += "X"
                        elif action_dict[player.id] not in ["SC", "CC", "PC"]:
                            action_dict[player.id] = action_dict[player.id][:-1]

                    _, heading = mag_bearing_to(
                        player.pos,
                        self.config_dict["aquaticus_field_points"][action_dict[player.id]],
                        player.heading,
                    )
                    if (-0.3 <= self.get_distance_between_2_points(
                            player.pos,
                            self.config_dict["aquaticus_field_points"][action_dict[player.id]],
                        ) <= 0.3
                    ):
                        speed = 0.0
                    else:
                        speed = self.max_speeds[player.id]
            else:
                # if no action provided, stop moving
                speed, heading = 0.0, player.heading

            processed_action_dict[player.id] = np.array([speed, heading], dtype=np.float32)

        return processed_action_dict

    def _discrete_action_to_speed_relheading(self, action):
        return self.action_map[action]

    def _relheading_to_global_heading(self, player_heading, relheading):
        return angle180((player_heading + relheading) % 360)

    def _register_state_elements(self, num_on_team, num_obstacles):
        """Initializes the normalizers."""
        agent_obs_normalizer = ObsNormalizer(False)
        global_state_normalizer = ObsNormalizer(False)

        ### Agent Observation Normalizer ###
        if self.lidar_obs:
            max_bearing = [180]
            max_dist_scrimmage = [self.env_diag]
            max_dist_lidar = self.num_lidar_rays * [self.lidar_range]
            min_dist = [0.0]
            max_bool, min_bool = [1.0], [0.0]
            max_speed, min_speed = [max(self.max_speeds)], [0.0]
            max_score, min_score = [self.max_score], [0.0]

            agent_obs_normalizer.register("scrimmage_line_bearing", max_bearing)
            agent_obs_normalizer.register("scrimmage_line_distance", max_dist_scrimmage, min_dist)
            agent_obs_normalizer.register("speed", max_speed, min_speed)
            agent_obs_normalizer.register("has_flag", max_bool, min_bool)
            agent_obs_normalizer.register("team_has_flag", max_bool, min_bool)
            agent_obs_normalizer.register("opponent_has_flag", max_bool, min_bool)
            agent_obs_normalizer.register("on_side", max_bool, min_bool)
            agent_obs_normalizer.register(  "tagging_cooldown", [self.tagging_cooldown], [0.0])
            agent_obs_normalizer.register("is_tagged", max_bool, min_bool)
            agent_obs_normalizer.register("team_score", max_score, min_score)
            agent_obs_normalizer.register("opponent_score", max_score, min_score)
            agent_obs_normalizer.register("ray_distances", max_dist_lidar)
            agent_obs_normalizer.register("ray_labels", self.num_lidar_rays * [len(LIDAR_DETECTION_CLASS_MAP) - 1])
        else:
            max_bearing = [180]
            max_dist = [self.env_diag]
            min_dist = [0.0]
            max_bool, min_bool = [1.0], [0.0]
            max_speed, min_speed = [max(self.max_speeds)], [0.0]
            max_score, min_score = [self.max_score], [0.0]

            agent_obs_normalizer.register("opponent_home_bearing", max_bearing)
            agent_obs_normalizer.register("opponent_home_distance", max_dist, min_dist)
            agent_obs_normalizer.register("own_home_bearing", max_bearing)
            agent_obs_normalizer.register("own_home_distance", max_dist, min_dist)
            agent_obs_normalizer.register("wall_0_bearing", max_bearing)
            agent_obs_normalizer.register("wall_0_distance", max_dist, min_dist)
            agent_obs_normalizer.register("wall_1_bearing", max_bearing)
            agent_obs_normalizer.register("wall_1_distance", max_dist, min_dist)
            agent_obs_normalizer.register("wall_2_bearing", max_bearing)
            agent_obs_normalizer.register("wall_2_distance", max_dist, min_dist)
            agent_obs_normalizer.register("wall_3_bearing", max_bearing)
            agent_obs_normalizer.register("wall_3_distance", max_dist, min_dist)
            agent_obs_normalizer.register("scrimmage_line_bearing", max_bearing)
            agent_obs_normalizer.register("scrimmage_line_distance", max_dist, min_dist)
            agent_obs_normalizer.register("speed", max_speed, min_speed)
            agent_obs_normalizer.register("has_flag", max_bool, min_bool)
            agent_obs_normalizer.register("on_side", max_bool, min_bool)
            agent_obs_normalizer.register("tagging_cooldown", [self.tagging_cooldown], [0.0])
            agent_obs_normalizer.register("is_tagged", max_bool, min_bool)
            agent_obs_normalizer.register("team_score", max_score, min_score)
            agent_obs_normalizer.register("opponent_score", max_score, min_score)

            for i in range(num_on_team - 1):
                teammate_name = f"teammate_{i}"
                agent_obs_normalizer.register((teammate_name, "bearing"), max_bearing)
                agent_obs_normalizer.register((teammate_name, "distance"), max_dist, min_dist)
                agent_obs_normalizer.register((teammate_name, "relative_heading"), max_bearing)
                agent_obs_normalizer.register((teammate_name, "speed"), max_speed, min_speed)
                agent_obs_normalizer.register((teammate_name, "has_flag"), max_bool, min_bool)
                agent_obs_normalizer.register((teammate_name, "on_side"), max_bool, min_bool)
                agent_obs_normalizer.register((teammate_name, "tagging_cooldown"), [self.tagging_cooldown], [0.0])
                agent_obs_normalizer.register((teammate_name, "is_tagged"), max_bool, min_bool)

            for i in range(num_on_team):
                opponent_name = f"opponent_{i}"
                agent_obs_normalizer.register((opponent_name, "bearing"), max_bearing)
                agent_obs_normalizer.register((opponent_name, "distance"), max_dist, min_dist)
                agent_obs_normalizer.register((opponent_name, "relative_heading"), max_bearing)
                agent_obs_normalizer.register((opponent_name, "speed"), max_speed, min_speed)
                agent_obs_normalizer.register((opponent_name, "has_flag"), max_bool, min_bool)
                agent_obs_normalizer.register((opponent_name, "on_side"), max_bool, min_bool)
                agent_obs_normalizer.register((opponent_name, "tagging_cooldown"), [self.tagging_cooldown], [0.0])
                agent_obs_normalizer.register((opponent_name, "is_tagged"), max_bool, min_bool)

            for i in range(num_obstacles):
                agent_obs_normalizer.register(f"obstacle_{i}_distance", max_dist, min_dist)
                agent_obs_normalizer.register(f"obstacle_{i}_bearing", max_bearing)

        ### Global State Normalizer ###
        max_heading = [180]
        max_bearing = [180]
        pos_x_max = [self.env_size[0] / 2]
        pos_y_max = [self.env_size[1] / 2]
        max_dist_scrimmage = [self.env_diag]
        min_dist = [0.0]
        max_bool, min_bool = [1.0], [0.0]
        max_speed, min_speed = [max(self.max_speeds)], [0.0]
        max_score, min_score = [self.max_score], [0.0]

        for player in self.players.values():
            player_name = f"player_{player.id}"

            global_state_normalizer.register((player_name, "player_pos_x"), pos_x_max)
            global_state_normalizer.register((player_name, "player_pos_y"), pos_y_max)
            global_state_normalizer.register((player_name, "player_heading"), max_heading)
            global_state_normalizer.register((player_name, "player_scrimmage_line_distance"), max_dist_scrimmage, min_dist)
            global_state_normalizer.register((player_name, "player_scrimmage_line_bearing"), max_bearing)
            global_state_normalizer.register((player_name, "player_speed"), max_speed, min_speed)
            global_state_normalizer.register((player_name, "player_is_tagged"), max_bool, min_bool)
            global_state_normalizer.register((player_name, "player_has_flag"), max_bool, min_bool)
            global_state_normalizer.register((player_name, "player_tagging_cooldown"), [self.tagging_cooldown], [0.0])
            global_state_normalizer.register((player_name, "player_on_side"), max_bool, min_bool)
            global_state_normalizer.register((player_name, "player_oob"), max_bool, min_bool)

        global_state_normalizer.register("blue_flag_home_x", pos_x_max)
        global_state_normalizer.register("blue_flag_home_y", pos_y_max)
        global_state_normalizer.register("red_flag_home_x", pos_x_max)
        global_state_normalizer.register("red_flag_home_y", pos_y_max)

        global_state_normalizer.register("blue_flag_pos_x", pos_x_max)
        global_state_normalizer.register("blue_flag_pos_y", pos_y_max)
        global_state_normalizer.register("red_flag_pos_x", pos_x_max)
        global_state_normalizer.register("red_flag_pos_y", pos_y_max)

        global_state_normalizer.register("blue_flag_pickup", max_bool, min_bool)
        global_state_normalizer.register("red_flag_pickup", max_bool, min_bool)

        global_state_normalizer.register("blue_team_score", max_score, min_score)
        global_state_normalizer.register("red_team_score", max_score, min_score)

        return agent_obs_normalizer, global_state_normalizer

    def state_to_obs(self, agent_id, normalize=True):
        """
        Returns a local observation space. These observations are
        based entirely on the agent local coordinate frame rather
        than the world frame.
        This was originally designed so that observations can be
        easily shared between different teams and agents.
        Without this the world frame observations from the blue and
        red teams are flipped (e.g., the goal is in the opposite
        direction)
        Observation Space (per agent):
            Opponent home relative bearing (clockwise degrees)
            Opponent home distance (meters)
            Home relative bearing (clockwise degrees)
            Home distance (meters)
            Wall 0 relative bearing (clockwise degrees)
            Wall 0 distance (meters)
            Wall 1 relative bearing (clockwise degrees)
            Wall 1 distance (meters)
            Wall 2 relative bearing (clockwise degrees)
            Wall 2 distance (meters)
            Wall 3 relative bearing (clockwise degrees)
            Wall 3 distance (meters)
            Scrimmage line bearing (clockwise degrees)
            Scrimmage line distance (meters)
            Own speed (meters per second)
            Own flag status (boolean)
            On side (boolean)
            Tagging cooldown (seconds) time elapsed since last tag (at max when you can tag again)
            Is tagged (boolean)
            Team score (cummulative flag captures)
            Opponent score (cummulative flag captures)
            For each other agent (teammates first) [Consider sorting teammates and opponents by distance or flag status]
                Bearing from you (clockwise degrees)
                Distance (meters)
                Heading of other agent relative to the vector to you (clockwise degrees)
                Speed (meters per second)
                Has flag status (boolean)
                On their side status (boolean)
                Tagging cooldown (seconds)
                Is tagged (boolean)
        Note 1 : the angles are 0 when the agent is pointed directly at the object
                 and increase in the clockwise direction
        Note 2 : the wall distances can be negative when the agent is out of bounds
        Note 3 : the boolean args Tag/Flag status are -1 false and +1 true
        Developer Note 1: changes here should be reflected in _register_state_elements.
        Developer Note 2: check that variables used here are available to PyQuaticusMoosBridge in pyquaticus_moos_bridge.py
        """
        agent = self.players[agent_id]
        obs = OrderedDict()
        own_team = agent.team
        other_team = Team.BLUE_TEAM if own_team == Team.RED_TEAM else Team.RED_TEAM
        np_pos = np.array(agent.pos, dtype=np.float32)

        if self.lidar_obs:
            # Scrimmage line
            scrimmage_line_closest_point = closest_point_on_line(
                self.scrimmage_coords[0], self.scrimmage_coords[1], np_pos
            )
            scrimmage_line_dist, scrimmage_line_bearing = mag_bearing_to(
                np_pos, scrimmage_line_closest_point, agent.heading
            )
            obs["scrimmage_line_bearing"] = scrimmage_line_bearing
            obs["scrimmage_line_distance"] = scrimmage_line_dist

            # Own speed
            obs["speed"] = agent.speed
            # Own flag status
            obs["has_flag"] = agent.has_flag
            # Team has flag
            obs["team_has_flag"] = self.state["flag_taken"][int(other_team)]
            # Opposing team has flag
            obs["opponent_has_flag"] = self.state["flag_taken"][int(own_team)]
            # On side
            obs["on_side"] = agent.on_own_side
            # Tagging cooldown
            obs["tagging_cooldown"] = agent.tagging_cooldown
            # Is tagged
            obs["is_tagged"] = agent.is_tagged

            # Team score and Opponent score
            if agent.team == Team.BLUE_TEAM:
                obs["team_score"] = self.state["captures"][0]
                obs["opponent_score"] = self.state["captures"][1]
            else:
                obs["team_score"] = self.state["captures"][1]
                obs["opponent_score"] = self.state["captures"][0]

            # Lidar
            obs["ray_distances"] = self.state["lidar_distances"][agent_id]
            obs["ray_labels"] = self.obj_ray_detection_states[own_team][self.state["lidar_labels"][agent_id]]

        else:
            own_home_loc = self.flags[int(own_team)].home
            opponent_home_loc = self.flags[int(other_team)].home

            # Goal flag
            opponent_home_dist, opponent_home_bearing = mag_bearing_to(
                np_pos, opponent_home_loc, agent.heading
            )
            # Defend flag
            own_home_dist, own_home_bearing = mag_bearing_to(
                np_pos, own_home_loc, agent.heading
            )

            obs["opponent_home_bearing"] = opponent_home_bearing
            obs["opponent_home_distance"] = opponent_home_dist
            obs["own_home_bearing"] = own_home_bearing
            obs["own_home_distance"] = own_home_dist

            # Walls
            for i, wall in enumerate(self._walls[int(own_team)]):
                wall_closest_point = closest_point_on_line(
                    wall[0], wall[1], np_pos
                )
                wall_dist, wall_bearing = mag_bearing_to(
                    np_pos, wall_closest_point, agent.heading
                )
                obs[f"wall_{i}_bearing"] = wall_bearing
                obs[f"wall_{i}_distance"] = wall_dist

            # Scrimmage line
            scrimmage_line_closest_point = closest_point_on_line(
                self.scrimmage_coords[0], self.scrimmage_coords[1], np_pos
            )
            scrimmage_line_dist, scrimmage_line_bearing = mag_bearing_to(
                np_pos, scrimmage_line_closest_point, agent.heading
            )
            obs["scrimmage_line_bearing"] = scrimmage_line_bearing
            obs["scrimmage_line_distance"] = scrimmage_line_dist

            # Own speed
            obs["speed"] = agent.speed
            # Own flag status
            obs["has_flag"] = agent.has_flag
            # On side
            obs["on_side"] = agent.on_own_side
            # Tagging cooldown
            obs["tagging_cooldown"] = agent.tagging_cooldown
            # Is tagged
            obs["is_tagged"] = agent.is_tagged

            # Team score and Opponent score
            if agent.team == Team.BLUE_TEAM:
                obs["team_score"] = self.state["captures"][0]
                obs["opponent_score"] = self.state["captures"][1]
            else:
                obs["team_score"] = self.state["captures"][1]
                obs["opponent_score"] = self.state["captures"][0]

            # Relative observations to other agents
            # teammates first
            # TODO: consider sorting these by some metric
            #       in an attempt to get permutation invariance
            #       distance or maybe flag status (or some combination?)
            #       i.e. sorted by perceived relevance
            for team in [own_team, other_team]:
                dif_agents = filter(lambda a: a.id != agent.id, self.agents_of_team[team])
                for i, dif_agent in enumerate(dif_agents):
                    entry_name = f"teammate_{i}" if team == own_team else f"opponent_{i}"

                    dif_np_pos = np.array(dif_agent.pos, dtype=np.float32)
                    dif_agent_dist, dif_agent_bearing = mag_bearing_to(
                        np_pos, dif_np_pos, agent.heading
                    )
                    _, hdg_to_agent = mag_bearing_to(dif_np_pos, np_pos)
                    hdg_to_agent = hdg_to_agent % 360
                    # bearing relative to the bearing to you
                    obs[(entry_name, "bearing")] = dif_agent_bearing
                    obs[(entry_name, "distance")] = dif_agent_dist
                    obs[(entry_name, "relative_heading")] = angle180(
                        (dif_agent.heading - hdg_to_agent) % 360
                    )
                    obs[(entry_name, "speed")] = dif_agent.speed
                    obs[(entry_name, "has_flag")] = dif_agent.has_flag
                    obs[(entry_name, "on_side")] = dif_agent.on_own_side
                    obs[(entry_name, "tagging_cooldown")] = dif_agent.tagging_cooldown
                    obs[(entry_name, "is_tagged")] = dif_agent.is_tagged

        if normalize:
            return self.agent_obs_normalizer.normalized(obs)
        else:
            return obs
    
    def state_to_global_obs(self, normalize=True):
        """
        Returns a global observation space. These observations are
        based entirely on the center of the environment coordinate frame.
        Observation Space:
            - Agent 0:
              - position x
              - position y
              - heading
              - distance to scrimmage line
              - bearing wrt scrimmage line bearing
              - speed
              - is tagged
              - has flag
              - tagging cooldown
              - on side
              - out of bounds
            - Agent 1: same as Agent 0
            - Agent 2: same as Agent 0
            - Repeat through Agent n
            - Blue flag home x
            - Blue flag home y
            - Red flag home x
            - Red flag home y
            - Blue flag position x
            - Blue flag position y
            - Red flag position x
            - Red flag position y
            - Blue flag pickup
            - Red flag pickup
            - Blue team score
            - Red team score

        Developer Note 1: changes here should be reflected in _register_state_elements.
        Developer Note 2: check that variables used here are available to PyQuaticusMoosBridge in pyquaticus_moos_bridge.py
        """

        global_obs_dict = dict()

        for i, player in enumerate(self.players.values()):
            player_name  = f"player_{player.id}"
            np_pos = np.array(player.pos)

            scrimmage_line_closest_point = closest_point_on_line(
                self.scrimmage_coords[0], self.scrimmage_coords[1], np_pos
            )
            scrimmage_line_dist, _ = mag_bearing_to(
                np_pos, scrimmage_line_closest_point, player.heading
            )

            _,scrimmage_line_bearing = vec_to_mag_heading(self.scrimmage_vec)
            player_scrimmage_line_bearing = player.heading - scrimmage_line_bearing

            global_obs_dict[(player_name, "player_pos_x")] = np_pos[0]-self.env_size[0]/2
            global_obs_dict[(player_name, "player_pos_y")] = np_pos[1]-self.env_size[1]/2
            global_obs_dict[(player_name, "player_heading")] = player.heading
            global_obs_dict[(player_name, "player_scrimmage_line_distance")] = scrimmage_line_dist
            global_obs_dict[(player_name, "player_scrimmage_line_bearing")] = player_scrimmage_line_bearing
            global_obs_dict[(player_name, "player_speed")] = player.speed
            global_obs_dict[(player_name, "player_is_tagged")] = player.is_tagged
            global_obs_dict[(player_name, "player_has_flag")] = player.has_flag
            global_obs_dict[(player_name, "player_tagging_cooldown")] = player.tagging_cooldown
            global_obs_dict[(player_name, "player_on_side")] = player.on_own_side
            global_obs_dict[(player_name, "player_oob")] = self.state["agent_oob"][i]

        global_obs_dict["blue_flag_home_x"] = self.flags[0].home[0] - self.env_size[0]/2
        global_obs_dict["blue_flag_home_y"] = self.flags[0].home[1] - self.env_size[1]/2
        global_obs_dict["red_flag_home_x"] = self.flags[1].home[0] - self.env_size[0]/2
        global_obs_dict["red_flag_home_y"] = self.flags[1].home[1] - self.env_size[1]/2
        global_obs_dict["blue_flag_pos_x"] = self.flags[0].pos[0] - self.env_size[0]/2
        global_obs_dict["blue_flag_pos_y"] = self.flags[0].pos[1] - self.env_size[1]/2
        global_obs_dict["red_flag_pos_x"] = self.flags[1].pos[0] - self.env_size[0]/2
        global_obs_dict["red_flag_pos_y"] = self.flags[1].pos[1] - self.env_size[1]/2
        global_obs_dict["blue_flag_pickup"] = self.state["flag_taken"][0]
        global_obs_dict["red_flag_pickup"] = self.state["flag_taken"][1]
        global_obs_dict["blue_team_score"] = self.state["captures"][0]
        global_obs_dict["red_team_score"] = self.state["captures"][1]

        if normalize:
            global_obs_array = self.global_state_normalizer.normalized(
                global_obs_dict
            )
            return global_obs_array
        else:
            return global_obs_dict

    def get_agent_observation_space(self):
        """Overridden method inherited from `Gym`."""
        if self.normalize:
            agent_obs_space = self.agent_obs_normalizer.normalized_space
        else:
            agent_obs_space = self.agent_obs_normalizer.unnormalized_space
        return agent_obs_space

    def get_agent_action_space(self):
        """Overridden method inherited from `Gym`."""
        return Discrete(len(self.action_map))

    def _determine_team_wall_orient(self):
        """
        To ensure that the observation space is symmetric for both teams,
        we rotate the order wall observations are reported. Otherwise
        there will be differences between which wall is closest to your
        defend flag vs capture flag.

        For backwards compatability reasons, here is the order:

             _____________ 0 _____________
            |                             |
            |                             |
            |   opp                own    |
            3   flag               flag   1
            |                             |
            |                             |
            |_____________ 2 _____________|

        Note that for each team, the walls will be rotated such that the
        first wall observation is from the wall to the right if facing away
        from your own flag.
        """

        all_walls = [
            [self.env_ul.astype(np.float32), self.env_ur.astype(np.float32)],
            [self.env_ur.astype(np.float32), self.env_lr.astype(np.float32)],
            [self.env_lr.astype(np.float32), self.env_ll.astype(np.float32)],
            [self.env_ll.astype(np.float32), self.env_ul.astype(np.float32)]
        ]

        def rotate_walls(walls, amt):
            rot_walls = copy.deepcopy(walls)
            return rot_walls[amt:] + rot_walls[:amt]

        # determine orientation for each team
        blue_flag = self.flags[int(Team.BLUE_TEAM)].home
        red_flag  = self.flags[int(Team.RED_TEAM)].home

        team_flags_midpoint = (blue_flag + red_flag)/2

        blue_wall_vec = blue_flag - team_flags_midpoint
        blue_wall_ray_end = team_flags_midpoint + self.env_diag * (blue_wall_vec / np.linalg.norm(blue_wall_vec))
        blue_wall_ray = LineString((team_flags_midpoint, blue_wall_ray_end))

        red_wall_vec = red_flag - team_flags_midpoint
        red_wall_ray_end = team_flags_midpoint + self.env_diag * (red_wall_vec / np.linalg.norm(red_wall_vec))
        red_wall_ray = LineString((team_flags_midpoint, red_wall_ray_end))

        blue_borders = self._point_on_which_border(intersection(blue_wall_ray, Polygon(self.env_corners)).coords[1])
        red_borders = self._point_on_which_border(intersection(red_wall_ray, Polygon(self.env_corners)).coords[1])

        if len(blue_borders) == len(red_borders) == 2:
            #blue wall
            if 3 in blue_borders and 0 in blue_borders:
                blue_border = 0
            else:
                blue_border = max(blue_borders)
            #red wall
            if 3 in blue_borders and 0 in blue_borders:
                red_border = 0
            else:
                red_border = max(red_borders)
        elif len(blue_borders) == 2:
            red_border = red_borders[0]
            blue_border = (red_border + 2) % 4
        elif len(red_borders) == 2:
            blue_border = blue_borders[0]
            red_border = (blue_border + 2) % 4
        else:
            blue_border = blue_borders[0]
            red_border = red_borders[0]

        blue_wall = 3 - blue_border #converting to corresponding wall idx within all_walls for backwards compatibility
        red_wall = 3 - red_border #converting to corresponding wall idx within all_walls for backwards compatibility

        blue_rot_amt = blue_wall - 1 #wall 1 is the flag wall (see wall ordering in function description)
        red_rot_amt = red_wall - 1 #wall 1 is the flag wall (see wall ordering in function description)

        self._walls = {}
        self._walls[int(Team.BLUE_TEAM)] = rotate_walls(all_walls, blue_rot_amt)
        self._walls[int(Team.RED_TEAM)] = rotate_walls(all_walls, red_rot_amt)


class PyQuaticusEnv(PyQuaticusEnvBase):
    """
    ### Description.
    This environment simulates a game of capture the flag with agent dynamics based on MOOS-IvP
    (https://oceanai.mit.edu/ivpman/pmwiki/pmwiki.php?n=IvPTools.USimMarine#section5).

    ### Arguments
    team_size: number of agents per team
    reward_config: a dictionary configuring the reward structure (see rewards.py)
    config_dict: a dictionary configuring the environment (see config_dict_std above)
    """

    metadata = {"render_modes": ["human", "rgb_array"]}

    def __init__(
        self,
        team_size: int = 1,
        reward_config: dict = None,
        config_dict = config_dict_std,
        render_mode: Optional[str] = None
    ):
        super().__init__()
        self.team_size = team_size
        self.num_blue = team_size
        self.num_red = team_size
        self.reward_config = {} if reward_config is None else reward_config
        self.config_dict = config_dict
        self.render_mode = render_mode

        self.reset_count = 0
        self.current_time = 0

        self.state = {}
        self.dones = {}

        self.seed()

        # Set variables from config
        self.set_config_values(config_dict)

        # Set dt (needed for dynamics)
        if self.render_mode:
            self.dt = 1 / self.render_fps
        else:
            self.dt = self.tau

        # Create players, use IDs from [0, (2 * team size) - 1] so their IDs can also be used as indices.
        b_players = []
        r_players = []

        for i in range(0, self.num_blue):
            b_players.append(
                dynamics_registry[self.dynamics[i]](
                    gps_env=self.gps_env,
                    meters_per_mercator_xy=getattr(self, "meters_per_mercator_xy", None),
                    dt=self.dt,
                    id=i,
                    team=Team.BLUE_TEAM,
                    render_radius=self.agent_render_radius,
                    render_mode=render_mode,
                )
            )
        for i in range(self.num_blue, self.num_blue + self.num_red):
            r_players.append(
                dynamics_registry[self.dynamics[i]](
                    gps_env=self.gps_env,
                    meters_per_mercator_xy=getattr(self, "meters_per_mercator_xy", None),
                    dt=self.dt,
                    id=i,
                    team=Team.RED_TEAM,
                    render_radius=self.agent_render_radius,
                    render_mode=render_mode,
                )
            )

        self.players = {player.id: player for player in itertools.chain(b_players, r_players)}  # maps player ids (or names) to player objects
        self.agents = [agent_id for agent_id in self.players]

        self.max_speeds = [player.get_max_speed() for player in self.players.values()]

        # Agents (player objects) of each team
        self.agents_of_team = {Team.BLUE_TEAM: b_players, Team.RED_TEAM: r_players}
        self.agent_ids_of_team = {team: np.array([player.id for player in self.agents_of_team[team]]) for team in Team}
        self.agent_inds_of_team = {team: np.array([self.agents.index(player.id) for player in self.agents_of_team[team]]) for team in Team}

        # Mappings from agent ids to team member ids and opponent ids
        self.agent_to_team_ids = {
            agent_id: np.array([p.id for p in self.agents_of_team[player.team]]) for agent_id, player in self.players.items()
        }
        self.agent_to_opp_ids = {
            agent_id: np.array([p.id for p in self.agents_of_team[Team(not player.team.value)]]) for agent_id, player in self.players.items()
        }

        # Create the list of flags that are indexed by self.flags[int(player.team)]
        self.flags = []
        for team in Team:
            self.flags.append(Flag(team))

        self.team_flag_capture = [False for _ in Team] #this is False except at the timestep that the flag is captured

        # Obstacles and Lidar
        self.set_geom_config(config_dict)

        # Setup action and observation spaces
        self.action_map = [[spd, hdg] for (spd, hdg) in ACTION_MAP]
        self.action_spaces = {agent_id: self.get_agent_action_space() for agent_id in self.players}

        self.agent_obs_normalizer, self.global_state_normalizer = self._register_state_elements(team_size, len(self.obstacles))
        self.observation_spaces = {agent_id: self.get_agent_observation_space() for agent_id in self.players}

        # Setup rewards and params
        for a in self.players:
            if a not in self.reward_config:
                self.reward_config[a] = None

        self.params = {agent_id: {} for agent_id in self.players}
        self.prev_params = {agent_id: {} for agent_id in self.players}

        # Pygame
        self.screen = None
        self.clock = None
        self.isopen = False
        self.render_ctr = 0
        self.render_buffer = []
        self.traj_render_buffer = {}

        if self.render_mode:
            self.create_background_image()  # create background pygame surface (for faster rendering)

    def seed(self, seed=None):
        """
        Overridden method from Gym inheritance to set seeds in the environment.

        Args:
            seed (optional): Starting seed

        Returns
        -------
            List of seeds used for the environment.
        """
        random.seed(seed)
        self.np_random, seed = seeding.np_random(seed)
        return [seed]

    def step(self, raw_action_dict):
        """
        Steps the environment forward in time by `tau`, applying actions.

        Args:
            raw_action_dict: Actions IDs from discrete action space for agents to apply

        Returns
        -------
            New observation after stepping

            Some reward

            Indicator for whether or not the env is done/truncated

            Additional info (not currently used)
        """
        if self.state is None:
            raise Exception("Call reset before using step method.")

        if not set(raw_action_dict.keys()) <= set(self.players):
            raise ValueError(
                "Keys of action dict should be player ids but got"
                f" {raw_action_dict.keys()}"
            )

        for i, player in enumerate(self.players.values()):
            if player.tagging_cooldown != self.tagging_cooldown:
                # player is still under a cooldown from tagging, advance their cooldown timer, clip at the configured tagging cooldown
                player.tagging_cooldown = self._min(
                    (player.tagging_cooldown + self.sim_speedup_factor * self.tau),
                    self.tagging_cooldown,
                )
                self.state["agent_tagging_cooldown"][i] = player.tagging_cooldown

        self.flag_collision_bool = np.zeros(self.num_agents, dtype=bool)

        if self.action_type == "discrete":
            action_dict = self._to_speed_heading(raw_action_dict)
        elif self.action_type == "continuous":
            action_dict = raw_action_dict
        else:
            raise ValueError(
                f"action_type must be either 'discrete' or 'continuous'. Got '{self.action_type}' instead."
            )

        if self.render_mode:
            for _i in range(self.num_renders_per_step):
                for _j in range(self.sim_speedup_factor):
                    self._move_agents(action_dict, 1 / self.render_fps)
                if self.lidar_obs:
                    self._update_lidar()
                self._render()
        else:
            for _ in range(self.sim_speedup_factor):
                self._move_agents(action_dict, self.tau)
            if self.lidar_obs:
                self._update_lidar()

        # set the time
        self.current_time += self.sim_speedup_factor * self.tau

        # agent and flag capture checks and more
        #TODO: re-profile how fast the new vectorized and unvectorized functions run to adjust switchoff point
        self._check_oob_vectorized() if self.team_size >= 40 else self._check_oob()
        self._check_flag_pickups_vectorized() if self.team_size >= 40 else self._check_flag_pickups()
        self._check_agent_made_tag_vectorized() if self.team_size >= 10 else self._check_agent_made_tag()
        self._check_flag_captures()
        self._check_untag_vectorized() if self.team_size >= 10 else self._check_untag()
        self._set_dones()
        self._get_dist_bearing_to_obstacles()

        if self.lidar_obs:
            for team in self.agents_of_team:
                for agent_id, player in self.players.items():
                    if player.team == team:
                        detection_class_name = "teammate"
                    else:
                        detection_class_name = "opponent"
                    if player.is_tagged:
                        detection_class_name += "_is_tagged"
                    elif player.has_flag:
                        detection_class_name += "_has_flag"

                    self.obj_ray_detection_states[team][self.ray_int_label_map[f"agent_{agent_id}"]] = LIDAR_DETECTION_CLASS_MAP[detection_class_name]

        if self.message and self.render_mode:
            print(self.message)

        # Rewards
        rewards = {agent_id: self.compute_rewards(agent_id) for agent_id in self.players}

        # Observations
        for agent_id in raw_action_dict:
            self.state["obs_hist_buffer"][agent_id][1:] = self.state["obs_hist_buffer"][agent_id][:-1]
            self.state["obs_hist_buffer"][agent_id][0] = self.state_to_obs(agent_id, self.normalize)

        if self.hist_len > 1:
            obs = {agent_id: self.state["obs_hist_buffer"][agent_id][self.hist_buffer_inds] for agent_id in self.players}
        else:
            obs = {agent_id: self.state["obs_hist_buffer"][agent_id][0] for agent_id in self.players}

        # Dones
        terminated = False
        truncated = False

        if self.dones["__all__"]:
            if self.dones["blue"] or self.dones["red"]:
                terminated = True
            else:
                truncated = True

        terminated = {agent: terminated for agent in raw_action_dict}
        truncated = {agent: truncated for agent in raw_action_dict}

        # Info
        self.state["global_state_hist_buffer"][1:] = self.state["global_state_hist_buffer"][:-1]
        self.state["global_state_hist_buffer"][0] = self.state_to_global_obs(self.normalize)

        if self.hist_len > 1:
            info = {"global_state": self.state["global_state_hist_buffer"][self.hist_buffer_inds]}
        else:
            info = {"global_state": self.state["global_state_hist_buffer"][0]}

        return obs, rewards, terminated, truncated, info

    def _move_agents(self, action_dict, dt):
        """Moves agents in the space according to the specified speed/heading in `action_dict`."""
        for i, player in enumerate(self.players.values()):
            team_idx = int(player.team)
            other_team_idx = int(not team_idx)

            flag_loc = self.flags[team_idx].home

            # Check if agent is on their own side
            player.on_own_side = self._check_on_sides(player.pos, player.team)
            self.state["agent_on_sides"][i] = player.on_own_side

            # If the player hits a boundary, return them to their original starting position and skip
            # to the next agent.
            player_hit_obstacle = detect_collision(player.pos, self.agent_radius, self.obstacle_geoms)

            if player_hit_obstacle:
                if self.tag_on_collision:
                    player.is_tagged = True
                    self.state['agent_is_tagged'][i] = 1
                    self.state['tags'][team_idx] += 1

                if player.has_flag:
                    # If they have a flag, return the flag to it's home area
                    player.has_flag = False
                    self.state['agent_has_flag'][i] = 0

                    self.flags[other_team_idx].reset()
                    self.state['flag_position'][other_team_idx] = self.flags[other_team_idx].pos
                    self.state['flag_taken'][other_team_idx] = 0
                    self.state['team_has_flag'][team_idx] = 0

                player.rotate()
                self.state['agent_position'][i] = player.pos
                self.state['prev_agent_position'][i] = player.prev_pos
                self.state['agent_speed'][i] = player.speed
                self.state['agent_heading'][i] = player.heading
                continue

            # If agent is tagged, drive at max speed towards home
            if player.is_tagged:
                flag_home = self.flags[team_idx].home
                _, heading_error = mag_bearing_to(player.pos, flag_home, player.heading)
                desired_speed = player.get_max_speed()

            # If agent is out of bounds, drive back in bounds at fraction of max speed
            elif self.state["agent_oob"][i]:
                #compute the closest env edge and steer towards heading perpendicular to edge
                closest_env_edge_idx = closest_line(player.pos, self.env_edges)
                edge_vec = np.diff(self.env_edges[closest_env_edge_idx], axis=0)[0]
                desired_vec = np.array([-edge_vec[1], edge_vec[0]]) #this points inwards because edges are defined ccw
                _, desired_heading = vec_to_mag_heading(desired_vec)
                
                heading_error = angle180((desired_heading - player.heading) % 360)
                desired_speed = player.get_max_speed() * self.oob_speed_frac

            # Else get desired speed and heading from action_dict
            else:
                desired_speed, heading_error = action_dict[player.id]

            # Move agent
            player._move_agent(desired_speed, heading_error)

            # Check if agent is in keepout region for their own flag
            ag_dis_2_flag = self.get_distance_between_2_points(player.pos, np.asarray(flag_loc))
            if (
                ag_dis_2_flag < self.flag_keepout_radius
                and not self.state["flag_taken"][team_idx]
                and self.flag_keepout_radius > 0.
            ):
                self.flag_collision_bool[i] = True

                ag_pos = rc_intersection(
                    np.array([player.pos, player.prev_pos]),
                    np.asarray(flag_loc),
                    self.flag_keepout_radius,
                )  # point where agent center first intersected with keepout zone
                vel = mag_heading_to_vec(player.speed, player.heading)

                ag_vel = reflect_vector(ag_pos, vel, np.asarray(flag_loc))

                crd_ref_angle = get_rot_angle(np.asarray(flag_loc), ag_pos)
                vel_ref = rot2d(ag_vel, -crd_ref_angle)
                vel_ref[1] = 0.0  # convention is that vector pointing from keepout intersection to flag center is y' axis in new reference frame

                vel = rot2d(vel_ref, crd_ref_angle)
                player.pos = ag_pos
                speed, heading = vec_to_mag_heading(vel)
                player.speed = speed
                player.heading = heading

            # Move flag (if necessary)
            if player.has_flag:
                self.flags[other_team_idx].pos = player.pos
                self.state['flag_position'][other_team_idx] = np.array(self.flags[other_team_idx].pos)

            # Update environment state
            self.state['agent_position'][i] = player.pos
            self.state['prev_agent_position'][i] = player.prev_pos
            self.state['agent_speed'][i] = player.speed
            self.state['agent_heading'][i] = player.heading
            self.state['agent_dynamics'][i] = player.state

    def _check_on_sides(self, pos, team):
        """pos can be a single point or multiple points"""
        scrim2pos = np.asarray(pos) - self.scrimmage_coords[0]
        cp_sign = np.sign(np.cross(self.scrimmage_vec, scrim2pos))

        return (cp_sign == self.on_sides_sign[team]) | (cp_sign == 0)

    def _update_lidar(self):
        ray_int_segments = np.copy(self.ray_int_segments)

        # Valid flag intersection segments mask
        flag_int_seg_mask = np.ones(len(self.ray_int_seg_labels), dtype=bool)
        flag_seg_inds = self.seg_label_type_to_inds["flag"]
        flag_int_seg_mask[flag_seg_inds] = np.repeat(np.logical_not(self.state["flag_taken"]), self.n_circle_segments)

        # Translate non-static ray intersection geometries (flags and agents)
        ray_int_segments[flag_seg_inds] += np.repeat(
            np.tile(self.state["flag_home"], 2),
            self.n_circle_segments,
            axis=0
        )
        agent_seg_inds = self.seg_label_type_to_inds["agent"]
        ray_int_segments[agent_seg_inds] += np.repeat(
            np.tile(self.state["agent_position"], 2),
            self.n_circle_segments,
            axis=0
        )
        ray_int_segments = ray_int_segments.reshape(1, -1, 4)

        # Agent rays
        ray_origins = np.expand_dims(self.state["agent_position"], axis=1)
        ray_headings_global = np.deg2rad(
            (heading_angle_conversion(self.state["agent_heading"]).reshape(-1, 1) + self.lidar_ray_headings) % 360
        )
        ray_vecs = np.array([np.cos(ray_headings_global), np.sin(ray_headings_global)]).transpose(1, 2, 0)
        ray_ends = ray_origins + self.lidar_range * ray_vecs
        ray_segments = np.concatenate(
            (np.full(ray_ends.shape, ray_origins), ray_ends),
            axis=-1
        )
        ray_segments = ray_segments.reshape(self.num_agents, -1, 1, 4)

        # compute ray intersections
        x1, y1, x2, y2 = (
            ray_segments[..., 0],
            ray_segments[..., 1],
            ray_segments[..., 2],
            ray_segments[..., 3],
        )
        x3, y3, x4, y4 = (
            ray_int_segments[..., 0],
            ray_int_segments[..., 1],
            ray_int_segments[..., 2],
            ray_int_segments[..., 3],
        )

        denom = (x1 - x2) * (y3 - y4) - (y1 - y2) * (x3 - x4)
        intersect_x = ((x1 * y2 - y1 * x2) * (x3 - x4) - (x1 - x2) * (x3 * y4 - y3 * x4)) / denom
        intersect_y = ((x1 * y2 - y1 * x2) * (y3 - y4) - (y1 - y2) * (x3 * y4 - y3 * x4) ) / denom

        # mask invalid intersections (parallel lines, outside of segment bounds, picked up flags, own agent segments)
        mask = (denom != 0) & \
            (intersect_x >= np.minimum(x1, x2) - LINE_INTERSECT_TOL) & (intersect_x <= np.maximum(x1, x2) + LINE_INTERSECT_TOL) & \
            (intersect_y >= np.minimum(y1, y2) - LINE_INTERSECT_TOL) & (intersect_y <= np.maximum(y1, y2) + LINE_INTERSECT_TOL) & \
            (intersect_x >= np.minimum(x3, x4) - LINE_INTERSECT_TOL) & (intersect_x <= np.maximum(x3, x4) + LINE_INTERSECT_TOL) & \
            (intersect_y >= np.minimum(y3, y4) - LINE_INTERSECT_TOL) & (intersect_y <= np.maximum(y3, y4) + LINE_INTERSECT_TOL) & \
            flag_int_seg_mask & self.agent_int_seg_mask

        intersect_x = np.where(mask, intersect_x, -self.env_diag)  # a coordinate out of bounds and far away
        intersect_y = np.where(mask, intersect_y, -self.env_diag)  # a coordinate out of bounds and far away
        intersections = np.stack((intersect_x.flatten(), intersect_y.flatten()), axis=-1).reshape(intersect_x.shape + (2,))

        # determine lidar ray readings
        ray_origins = np.expand_dims(ray_origins, axis=1)
        intersection_dists = np.linalg.norm(intersections - ray_origins, axis=-1)
        ray_int_inds = np.argmin(intersection_dists, axis=-1)

        ray_int_labels = self.ray_int_seg_labels[ray_int_inds]
        ray_intersections = intersections[np.arange(self.num_agents).reshape(-1, 1), np.arange(self.num_lidar_rays), ray_int_inds]
        ray_int_dists = intersection_dists[np.arange(self.num_agents).reshape(-1, 1), np.arange(self.num_lidar_rays), ray_int_inds]

        # correct lidar ray readings for which nothing was detected
        invalid_ray_ints = np.where(np.all(np.logical_not(mask), axis=-1))
        ray_int_labels[invalid_ray_ints] = self.ray_int_label_map["nothing"]
        ray_intersections[invalid_ray_ints] = ray_ends[invalid_ray_ints]
        ray_int_dists[invalid_ray_ints] = self.lidar_range

        # save lidar readings
        for i, agent_id in enumerate(self.players):
            self.state["lidar_labels"][agent_id] = ray_int_labels[i]
            self.state["lidar_ends"][agent_id] = ray_intersections[i]
            self.state["lidar_distances"][agent_id] = ray_int_dists[i]

    def _check_oob(self):
        """Checks if players are out of bounds and updates their states (and any flags in their possesion) accordingly."""
        for i, player in enumerate(self.players.values()): 
            if not np.all(
                (self.agent_radius < player.pos) & (player.pos < (self.env_size - self.agent_radius))
            ):
                team_idx = int(player.team)
                other_team_idx = int(not team_idx)

                # Set out-of-bounds
                player.oob = True
                self.state['agent_oob'][i] = 1

                # Set tag (if applicable)
                if self.tag_on_oob and not player.is_tagged:
                    self.state['tags'][team_idx] += 1
                    self.state['agent_is_tagged'][i] = 1
                    player.is_tagged = True

                # Reset picked-up flag (if applicable)
                if player.has_flag:
                    # update agent
                    player.has_flag = False
                    self.state['agent_has_flag'][i] = 0

                    # update flag
                    self.flags[other_team_idx].reset()
                    self.state['flag_position'][other_team_idx] = self.flags[other_team_idx].pos
                    self.state['flag_taken'][other_team_idx] = 0
                    self.state['team_has_flag'][team_idx] = 0
<<<<<<< HEAD

            else:
                # Set in-bounds
                player.oob = False
                self.state['agent_oob'][i] = 0

    def _check_oob_vectorized(self):
        """Checks if players are out of bounds and updates their states (and any flags in their possesion) accordingly."""
        # Set out-of-bounds
        agent_poses = self.state['agent_position']
        agent_oob = np.any((agent_poses <= self.agent_radius) | ((self.env_size - self.agent_radius) <= agent_poses), axis=-1)

        self.state['agent_oob'] = agent_oob
        for i, oob in enumerate(agent_oob):
            self.players[self.agents[i]].oob = oob
        
        if not np.any(agent_oob):
            return

        agent_oob_inds = np.where(agent_oob)[0]

        # Set tag (if applicable)
        if self.tag_on_oob:
            for team, agent_inds in self.agent_inds_of_team.items():
                self.state['tags'][int(team)] += np.sum(agent_oob[agent_inds] & np.logical_not(self.state["agent_is_tagged"][agent_inds]))

            self.state['agent_is_tagged'][agent_oob_inds] = 1
            for i in agent_oob_inds:
                self.players[self.agents[i]].is_tagged = True

        # Reset picked-up flag (if applicable)
        agent_has_flag_oob = self.state['agent_has_flag'] & agent_oob
        if np.any(agent_has_flag_oob):
            # update agent
            self.state['agent_has_flag'][agent_oob_inds] = 0
            for i in agent_oob_inds:
                self.players[self.agents[i]].has_flag = False
            # update flag
            for team, agent_inds in self.agent_inds_of_team.items():
                if np.any(agent_has_flag_oob[agent_inds]):
                    #note: assumes two teams, and one flag per team
                    team_idx = int(team)
                    other_team_idx = int(not team_idx)

                    self.flags[other_team_idx].reset()
                    self.state['flag_position'][other_team_idx] = self.flags[other_team_idx].pos
                    self.state['flag_taken'][other_team_idx] = 0
                    self.state['team_has_flag'][team_idx] = 0

    def _check_flag_pickups(self):
        """
        Updates player states if they picked up the flag.
        Note: assumes two teams, and one flag per team.
        """
        for i, player in enumerate(self.players.values()):
            team_idx = int(player.team)
            other_team_idx = int(not team_idx)
            if not (player.has_flag or self.state['flag_taken'][other_team_idx]) and not player.on_own_side and not player.is_tagged:
                flag_pos = self.flags[other_team_idx].pos
                flag_distance = self.get_distance_between_2_points(player.pos, flag_pos)

=======

            else:
                # Set in-bounds
                player.oob = False
                self.state['agent_oob'][i] = 0

    def _check_oob_vectorized(self):
        """Checks if players are out of bounds and updates their states (and any flags in their possesion) accordingly."""
        # Set out-of-bounds
        agent_poses = self.state['agent_position']
        agent_oob = np.any((agent_poses <= self.agent_radius) | ((self.env_size - self.agent_radius) <= agent_poses), axis=-1)

        self.state['agent_oob'] = agent_oob
        for i, oob in enumerate(agent_oob):
            self.players[self.agents[i]].oob = oob
        
        if not np.any(agent_oob):
            return

        agent_oob_inds = np.where(agent_oob)[0]

        # Set tag (if applicable)
        if self.tag_on_oob:
            for team, agent_inds in self.agent_inds_of_team.items():
                self.state['tags'][int(team)] += np.sum(agent_oob[agent_inds] & np.logical_not(self.state["agent_is_tagged"][agent_inds]))

            self.state['agent_is_tagged'][agent_oob_inds] = 1
            for i in agent_oob_inds:
                self.players[self.agents[i]].is_tagged = True

        # Reset picked-up flag (if applicable)
        agent_has_flag_oob = self.state['agent_has_flag'] & agent_oob
        if np.any(agent_has_flag_oob):
            # update agent
            self.state['agent_has_flag'][agent_oob_inds] = 0
            for i in agent_oob_inds:
                self.players[self.agents[i]].has_flag = False
            # update flag
            for team, agent_inds in self.agent_inds_of_team.items():
                if np.any(agent_has_flag_oob[agent_inds]):
                    #note: assumes two teams, and one flag per team
                    team_idx = int(team)
                    other_team_idx = int(not team_idx)

                    self.flags[other_team_idx].reset()
                    self.state['flag_position'][other_team_idx] = self.flags[other_team_idx].pos
                    self.state['flag_taken'][other_team_idx] = 0
                    self.state['team_has_flag'][team_idx] = 0

    def _check_flag_pickups(self):
        """
        Updates player states if they picked up the flag.
        Note: assumes two teams, and one flag per team.
        """
        for i, player in enumerate(self.players.values()):
            team_idx = int(player.team)
            other_team_idx = int(not team_idx)
            if not (player.has_flag or self.state['flag_taken'][other_team_idx]) and not player.on_own_side and not player.is_tagged:
                flag_pos = self.flags[other_team_idx].pos
                flag_distance = self.get_distance_between_2_points(player.pos, flag_pos)

>>>>>>> f446b292
                if flag_distance < self.catch_radius:
                    # update agent
                    player.has_flag = True
                    self.state['agent_has_flag'][i] = 1

                    # update flag
                    self.flags[other_team_idx].pos = np.array(player.pos)
                    self.state['flag_position'][other_team_idx] = self.flags[other_team_idx].pos
                    self.state['flag_taken'][other_team_idx] = 1
                    self.state['team_has_flag'][team_idx] = 1

                    # update grabs
                    self.state['grabs'][team_idx] += 1

    def _check_flag_pickups_vectorized(self):
        """
        Updates player states if they picked up the flag.
        Note: assumes two teams, and one flag per team.
        """
        for team, agent_inds in self.agent_inds_of_team.items():
            team_idx = int(team)
            other_team_idx = int(not team_idx)

            if not self.state['flag_taken'][other_team_idx]:
                flag_distances = np.linalg.norm(self.flags[other_team_idx].pos - self.state['agent_position'][agent_inds])
                agent_on_sides = self.state['agent_on_sides'][agent_inds]
                agent_oob = self.state['agent_oob'][agent_inds]
                agent_has_flag = self.state['agent_has_flag'][agent_inds]
                agent_is_tagged = self.state['agent_is_tagged'][agent_inds]

                agent_flag_pickups = (flag_distances < self.catch_radius) & \
                    np.logical_not(agent_on_sides) & \
                    np.logical_not(agent_oob) & \
                    np.logical_not(agent_has_flag) & \
                    np.logical_not(agent_is_tagged)

                if np.any(agent_flag_pickups):
                    #note: we choose the agent for the flag pickup based on index (not distance)
                    #to match the unvectorized version of this function which loops through agents
                    agent_flag_pickup_ind = agent_inds[np.where(agent_flag_pickups)[0][0]]
                    
                    # update agent
                    self.players[self.agents[agent_flag_pickup_ind]].has_flag = True
                    self.state['agent_has_flag'][agent_flag_pickup_ind] = 1

                    # update flags
                    self.flags[other_team_idx].pos = np.array(
                        self.state['agent_position'][agent_flag_pickup_ind]
                    )
                    self.state['flag_position'][other_team_idx] = self.flags[other_team_idx].pos
                    self.state['flag_taken'][other_team_idx] = 1
                    self.state['team_has_flag'][team_idx] = 1

                    # update grabs
                    self.grabs[team_idx] += 1

    def _check_agent_made_tag(self):
        """
        Updates player states if they tagged another player.
        Note 1: assumes one tag allowed per tagging cooldown recharge.
        Note 2: assumes two teams, and one flag per team.
        """
        self.state["agent_made_tag"] = np.asarray([None] * self.num_agents)
        for i, player in enumerate(self.players.values()):
            # Only continue logic if agent is on its own side, in-bounds, untagged, and its tagging cooldown is recharged
            if (
                player.on_own_side and
                not self.state['agent_oob'][i] and
                not player.is_tagged and
                player.tagging_cooldown == self.tagging_cooldown
            ):
                for j, other_player in enumerate(self.players.values()):
                    # Only continue logic if the other agent is NOT on sides and they are not on the same team
                    if (
                        not other_player.on_own_side and
                        not other_player.is_tagged
                        and other_player.team != player.team
                    ):
                        agent_distance = self.get_distance_between_2_points(
                            player.pos, other_player.pos
                        )
                        if agent_distance < self.catch_radius:
                            team_idx = int(player.team)
                            other_team_idx = int(other_player.team)

                            other_player.is_tagged = True
                            self.state['agent_is_tagged'][j] = 1
                            self.state['agent_made_tag'][i] = other_player.id
                            self.state['tags'][other_team_idx] += 1

                            if other_player.has_flag:
                                #update tagged agent
                                other_player.has_flag = False
                                self.state['agent_has_flag'][j] = 0
<<<<<<< HEAD

                                #update flag
                                self.flags[team_idx].reset()
                                self.state['flag_position'][team_idx] = self.flags[team_idx].pos
                                self.state['flag_taken'][team_idx] = 0
                                self.state['team_has_flag'][other_team_idx] = 0

=======

                                #update flag
                                self.flags[team_idx].reset()
                                self.state['flag_position'][team_idx] = self.flags[team_idx].pos
                                self.state['flag_taken'][team_idx] = 0
                                self.state['team_has_flag'][other_team_idx] = 0

>>>>>>> f446b292
                            #set players tagging cooldown
                            player.tagging_cooldown = 0.0
                            self.state['agent_tagging_cooldown'][i] = 0.0

                            #break loop (should not be allowed to tag again during current timestep)
                            break

    def _check_agent_made_tag_vectorized(self):
        """
        Updates player states if they tagged another player.
        Note 1: assumes one tag allowed per tagging cooldown recharge.
        Note 2: assumes two teams, and one flag per team.
<<<<<<< HEAD
        """
        for team, team_agent_inds in self.agent_inds_of_team.items():
            team_idx = int(team)
            other_agent_inds = np.setdiff1d(np.arange(self.num_agents), team_agent_inds)

            # Determine which agents can perform a tag
            team_agent_on_sides = self.state['agent_on_sides'][team_agent_inds]
            team_agent_oob = self.state['agent_oob'][team_agent_inds]
            team_agent_is_tagged = self.state['agent_is_tagged'][team_agent_inds]
            team_agent_tagging_cooldown = self.state['agent_tagging_cooldown'][team_agent_inds]
            
            team_agent_cantag = team_agent_on_sides & \
                np.logical_not(team_agent_oob) & \
                np.logical_not(team_agent_is_tagged) & \
                team_agent_tagging_cooldown == self.tagging_cooldown

            # Determine which agents of the other team(s) can be tagged
            other_agent_on_sides = self.state['agent_on_sides'][other_agent_inds]
            other_agent_is_tagged = self.state['agent_is_tagged'][other_agent_inds]

            other_agent_cantag = np.logical_not(other_agent_on_sides) & np.logical_not(other_agent_is_tagged)

            # Determine tags
            #note: we resolve tag conflicts based on tagger index priority (not distance)
            #to match the unvectorized version of this function which loops through agents
            team_agent_poses = np.expand_dims(self.state['agent_position'][team_agent_inds], 1)
            other_agent_poses = self.state['agent_position'][other_agent_inds]
            agent_distances = np.linalg.norm(team_agent_poses - other_agent_poses)

            team_tags = (agent_distances < self.catch_radius) & \
                (np.expand_dims(team_agent_cantag, -1) & other_agent_cantag)

            for i, agent_idx in enumerate(team_agent_inds):
                other_agents_tagged = np.where(team_tags[i])[0]
                if len(other_agents_tagged) > 0:
                    agent_id = self.agents[agent_idx]
                    player = self.players[agent_id]

                    tagged_agent_idx = other_agent_inds[other_agents_tagged[0]]
                    tagged_agent_id = self.agents[tagged_agent_idx]
                    tagged_player = self.players[tagged_agent_id]
                    tagged_player_team_idx = int(tagged_player.team)

                    # update tagger agent
                    player.tagging_cooldown = 0.0
                    self.state['agent_made_tag'][agent_idx] = tagged_agent_id
                    self.state['agent_tagging_cooldown'][agent_idx] = 0.0

                    # update tagged agent
                    tagged_player.is_tagged = True
                    self.state['agent_is_tagged'][tagged_agent_idx] = 1
                    self.state['tags'][tagged_player_team_idx] += 1

                    if tagged_player.has_flag:
                        tagged_player.has_flag = False
                        self.state['agent_has_flag'][tagged_agent_idx] = 0

                        #update flag
                        self.flags[team_idx].reset()
                        self.state['flag_position'][team_idx] = self.flags[team_idx].pos
                        self.state['flag_taken'][team_idx] = 0
                        self.state['team_has_flag'][tagged_player_team_idx] = 0

                    # prevent two agents from tagging the same agent
                    team_tags[:, other_agents_tagged[0]] = 0

                    # set tagger agent row to 0's (all finished)
                    team_tags[i] = 0

                    # check for early exit
                    if np.sum(team_tags) == 0:
                        break

    def _check_untag(self):
        """Untags the player if they return to their own flag."""
        for i, player in enumerate(self.players.values()):
            team = int(player.team)
            flag_home = self.flags[team].home
            flag_distance = self.get_distance_between_2_points(
                player.pos, flag_home
            )
            if flag_distance < self.catch_radius and player.is_tagged:
                player.is_tagged = False
                self.state['agent_is_tagged'][i] = 0

    def _check_untag_vectorized(self):
        """Untags the player if they return to their own flag."""
        for team, team_agent_inds in self.agent_inds_of_team.items():
            agent_poses = self.state['agent_position'][team_agent_inds]
            flag_home = self.flags[int(team)].home

            flag_distances = np.linalg.norm(flag_home - agent_poses)
            agent_is_tagged = self.state['agent_is_tagged'][team_agent_inds]

            agent_untagged = (flag_distances < self.catch_radius) & agent_is_tagged
            agent_untagged_inds = team_agent_inds[np.where(agent_untagged)[0]]

            self.state['agent_is_tagged'][agent_untagged_inds] = 0
            for agent_idx in agent_untagged_inds:
                self.players[self.agents[agent_idx]].is_tagged = False

    def _check_flag_captures(self):
        """
        Updates states if a player captured a flag.
        Note: assumes two teams, and one flag per team.
        """
        for i, player in enumerate(self.players.values()):
            team_idx = int(player.team)

            self.team_flag_capture[team_idx] = False #this is False except at the timestep that the flag is captured

            if player.on_own_side and player.has_flag:
                other_team_idx = int(not team_idx)

                # Update agent
                player.has_flag = False
                self.state['agent_has_flag'][i] = 0

                # Update flag
                scored_flag = self.flags[other_team_idx]
                scored_flag.reset()
                self.state['flag_position'][other_team_idx] = self.flags[other_team_idx].pos
                self.state['flag_taken'][other_team_idx] = 0
                self.state['team_has_flag'][team_idx] = 0

                # Update captures
                self.team_flag_capture[team_idx] = True
                self.state['captures'][team_idx] += 1

    def set_config_values(self, config_dict):
        """
        Sets initial configuration parameters for the environment.

        Args:
            config_dict: The provided configuration. If a key is missing, it is replaced
            with the standard configuration value.
        """
        ### Set Variables from Configuration Dictionary ###
        # Geometry parameters
        self.gps_env = config_dict.get("gps_env", config_dict_std["gps_env"])
        self.topo_contour_eps = config_dict.get("topo_contour_eps", config_dict_std["topo_contour_eps"])

=======
        """
        for team, team_agent_inds in self.agent_inds_of_team.items():
            team_idx = int(team)
            other_agent_inds = np.setdiff1d(np.arange(self.num_agents), team_agent_inds)

            # Determine which agents can perform a tag
            team_agent_on_sides = self.state['agent_on_sides'][team_agent_inds]
            team_agent_oob = self.state['agent_oob'][team_agent_inds]
            team_agent_is_tagged = self.state['agent_is_tagged'][team_agent_inds]
            team_agent_tagging_cooldown = self.state['agent_tagging_cooldown'][team_agent_inds]
            
            team_agent_cantag = team_agent_on_sides & \
                np.logical_not(team_agent_oob) & \
                np.logical_not(team_agent_is_tagged) & \
                team_agent_tagging_cooldown == self.tagging_cooldown

            # Determine which agents of the other team(s) can be tagged
            other_agent_on_sides = self.state['agent_on_sides'][other_agent_inds]
            other_agent_is_tagged = self.state['agent_is_tagged'][other_agent_inds]

            other_agent_cantag = np.logical_not(other_agent_on_sides) & np.logical_not(other_agent_is_tagged)

            # Determine tags
            #note: we resolve tag conflicts based on tagger index priority (not distance)
            #to match the unvectorized version of this function which loops through agents
            team_agent_poses = np.expand_dims(self.state['agent_position'][team_agent_inds], 1)
            other_agent_poses = self.state['agent_position'][other_agent_inds]
            agent_distances = np.linalg.norm(team_agent_poses - other_agent_poses)

            team_tags = (agent_distances < self.catch_radius) & \
                (np.expand_dims(team_agent_cantag, -1) & other_agent_cantag)

            for i, agent_idx in enumerate(team_agent_inds):
                other_agents_tagged = np.where(team_tags[i])[0]
                if len(other_agents_tagged) > 0:
                    agent_id = self.agents[agent_idx]
                    player = self.players[agent_id]

                    tagged_agent_idx = other_agent_inds[other_agents_tagged[0]]
                    tagged_agent_id = self.agents[tagged_agent_idx]
                    tagged_player = self.players[tagged_agent_id]
                    tagged_player_team_idx = int(tagged_player.team)

                    # update tagger agent
                    player.tagging_cooldown = 0.0
                    self.state['agent_made_tag'][agent_idx] = tagged_agent_id
                    self.state['agent_tagging_cooldown'][agent_idx] = 0.0

                    # update tagged agent
                    tagged_player.is_tagged = True
                    self.state['agent_is_tagged'][tagged_agent_idx] = 1
                    self.state['tags'][tagged_player_team_idx] += 1

                    if tagged_player.has_flag:
                        tagged_player.has_flag = False
                        self.state['agent_has_flag'][tagged_agent_idx] = 0

                        #update flag
                        self.flags[team_idx].reset()
                        self.state['flag_position'][team_idx] = self.flags[team_idx].pos
                        self.state['flag_taken'][team_idx] = 0
                        self.state['team_has_flag'][tagged_player_team_idx] = 0

                    # prevent two agents from tagging the same agent
                    team_tags[:, other_agents_tagged[0]] = 0

                    # set tagger agent row to 0's (all finished)
                    team_tags[i] = 0

                    # check for early exit
                    if np.sum(team_tags) == 0:
                        break

    def _check_untag(self):
        """Untags the player if they return to their own flag."""
        for i, player in enumerate(self.players.values()):
            team = int(player.team)
            flag_home = self.flags[team].home
            flag_distance = self.get_distance_between_2_points(
                player.pos, flag_home
            )
            if flag_distance < self.catch_radius and player.is_tagged:
                player.is_tagged = False
                self.state['agent_is_tagged'][i] = 0

    def _check_untag_vectorized(self):
        """Untags the player if they return to their own flag."""
        for team, team_agent_inds in self.agent_inds_of_team.items():
            agent_poses = self.state['agent_position'][team_agent_inds]
            flag_home = self.flags[int(team)].home

            flag_distances = np.linalg.norm(flag_home - agent_poses)
            agent_is_tagged = self.state['agent_is_tagged'][team_agent_inds]

            agent_untagged = (flag_distances < self.catch_radius) & agent_is_tagged
            agent_untagged_inds = team_agent_inds[np.where(agent_untagged)[0]]

            self.state['agent_is_tagged'][agent_untagged_inds] = 0
            for agent_idx in agent_untagged_inds:
                self.players[self.agents[agent_idx]].is_tagged = False

    def _check_flag_captures(self):
        """
        Updates states if a player captured a flag.
        Note: assumes two teams, and one flag per team.
        """
        for i, player in enumerate(self.players.values()):
            team_idx = int(player.team)

            self.team_flag_capture[team_idx] = False #this is False except at the timestep that the flag is captured

            if player.on_own_side and player.has_flag:
                other_team_idx = int(not team_idx)

                # Update agent
                player.has_flag = False
                self.state['agent_has_flag'][i] = 0

                # Update flag
                scored_flag = self.flags[other_team_idx]
                scored_flag.reset()
                self.state['flag_position'][other_team_idx] = self.flags[other_team_idx].pos
                self.state['flag_taken'][other_team_idx] = 0
                self.state['team_has_flag'][team_idx] = 0

                # Update captures
                self.team_flag_capture[team_idx] = True
                self.state['captures'][team_idx] += 1

    def set_config_values(self, config_dict):
        """
        Sets initial configuration parameters for the environment.

        Args:
            config_dict: The provided configuration. If a key is missing, it is replaced
            with the standard configuration value.
        """
        ### Set Variables from Configuration Dictionary ###
        # Geometry parameters
        self.gps_env = config_dict.get("gps_env", config_dict_std["gps_env"])
        self.topo_contour_eps = config_dict.get("topo_contour_eps", config_dict_std["topo_contour_eps"])

>>>>>>> f446b292
        # Dynamics parameters
        self.dynamics = config_dict.get("dynamics", config_dict_std["dynamics"])

        if isinstance(self.dynamics, list):
            if len(self.dynamics) != self.team_size * 2:
                raise Warning("Dynamics list incorrect length")

        if not isinstance(self.dynamics, list):
            self.dynamics = [self.dynamics for i in range(self.team_size * 2)]

        for dynamics in self.dynamics:
            if dynamics not in dynamics_registry.keys():
                raise Warning(
                    f"{dynamics} is not a valid dynamics class. Please check dynamics_registry.py"
                )

        self.oob_speed_frac = config_dict.get("oob_speed_frac", config_dict_std["oob_speed_frac"])
        self.action_type = config_dict.get("action_type", config_dict_std["action_type"])

        # Simulation parameters
        self.tau = config_dict.get("tau", config_dict_std["tau"])
        self.sim_speedup_factor = config_dict.get("sim_speedup_factor", config_dict_std["sim_speedup_factor"])

        # Game parameters
        self.max_score = config_dict.get("max_score", config_dict_std["max_score"])
        self.max_time = config_dict.get("max_time", config_dict_std["max_time"])
        self.tagging_cooldown = config_dict.get("tagging_cooldown", config_dict_std["tagging_cooldown"])
        self.tag_on_collision = config_dict.get("tag_on_collision", config_dict_std["tag_on_collision"])
        self.tag_on_oob = config_dict.get("tag_on_oob", config_dict_std["tag_on_oob"])

        # Observation and state parameters
        self.normalize = config_dict.get("normalize", config_dict_std["normalize"])
        self.lidar_obs = config_dict.get("lidar_obs", config_dict_std["lidar_obs"])
        self.num_lidar_rays = config_dict.get("num_lidar_rays", config_dict_std["num_lidar_rays"])
        self.short_hist_length = config_dict.get("short_hist_length", config_dict_std["short_hist_length"])
        self.short_hist_interval = config_dict.get("short_hist_interval", config_dict_std["short_hist_interval"])
        self.long_hist_length = config_dict.get("long_hist_length", config_dict_std["long_hist_length"])
        self.long_hist_interval = config_dict.get("long_hist_interval", config_dict_std["long_hist_interval"])

        # Rendering parameters
        self.render_fps = config_dict.get("render_fps", config_dict_std["render_fps"])
        self.screen_frac = config_dict.get("screen_frac", config_dict_std["screen_frac"])
        self.arena_buffer_frac = config_dict.get("arena_buffer_frac", config_dict_std["arena_buffer_frac"])
        self.render_ids = config_dict.get("render_agent_ids", config_dict_std["render_agent_ids"])
        self.render_field_points = config_dict.get("render_field_points", config_dict_std["render_field_points"])
        self.render_traj_mode = config_dict.get("render_traj_mode", config_dict_std["render_traj_mode"])
        self.render_traj_freq = config_dict.get("render_traj_freq", config_dict_std["render_traj_freq"])
        self.render_traj_cutoff = config_dict.get("render_traj_cutoff", config_dict_std["render_traj_cutoff"])
        self.render_lidar_mode = config_dict.get("render_lidar_mode", config_dict_std["render_lidar_mode"])
        self.render_saving = config_dict.get("render_saving", config_dict_std["render_saving"])
        self.render_transparency_alpha = config_dict.get("render_transparency_alpha", config_dict_std["render_transparency_alpha"])

        # agent spawn parameters
        self.default_init = config_dict.get("default_init", config_dict_std["default_init"])

        # Miscellaneous parameters
        if config_dict.get("suppress_numpy_warnings", config_dict_std["suppress_numpy_warnings"]):
            # Suppress numpy warnings to avoid printing out extra stuff to the console
            np.seterr(all="ignore")

        ### Environment History ###
<<<<<<< HEAD
        short_hist_buffer_inds = np.arange(0, self.short_hist_length*self.short_hist_interval, self.short_hist_interval)
=======
        short_hist_buffer_inds = np.arange(0, self.short_hist_length * self.short_hist_interval, self.short_hist_interval)
>>>>>>> f446b292
        long_hist_buffer_inds = np.arange(0, self.long_hist_length * self.long_hist_interval, self.long_hist_interval)
        self.hist_buffer_inds = np.unique(
            np.concatenate((short_hist_buffer_inds, long_hist_buffer_inds))
        )  # indices of history buffer corresponding to history entries

        self.hist_len = len(self.hist_buffer_inds)
        self.hist_buffer_len = self.hist_buffer_inds[-1] + 1

        short_hist_oldest_timestep = (self.short_hist_length * self.short_hist_interval - self.short_hist_interval)
        long_hist_oldest_timestep = (self.long_hist_length * self.long_hist_interval - self.long_hist_interval)
        if short_hist_oldest_timestep > long_hist_oldest_timestep:
            raise Warning(
                f"The short term history contains older timestep (-{short_hist_oldest_timestep}) than the long term history (-{long_hist_oldest_timestep})."
            )

        ### Environment Geometry Construction ###
        # Basic environment features
        env_bounds = config_dict.get("env_bounds", config_dict_std["env_bounds"])
        env_bounds_unit = config_dict.get("env_bounds_unit", config_dict_std["env_bounds_unit"])

        flag_homes = {}
        flag_homes[Team.BLUE_TEAM] = config_dict.get("blue_flag_home", config_dict_std["blue_flag_home"])
        flag_homes[Team.RED_TEAM] = config_dict.get("red_flag_home", config_dict_std["red_flag_home"])
        flag_homes_unit = config_dict.get("flag_homes_unit", config_dict_std["flag_homes_unit"])

        scrimmage_coords = config_dict.get("scrimmage_coords", config_dict_std["scrimmage_coords"])
        scrimmage_coords_unit = config_dict.get("scrimmage_coords_unit", config_dict_std["scrimmage_coords_unit"])

        agent_radius = config_dict.get("agent_radius", config_dict_std["agent_radius"])
        flag_radius = config_dict.get("flag_radius", config_dict_std["flag_radius"])
        flag_keepout_radius = config_dict.get("flag_keepout", config_dict_std["flag_keepout"])
        catch_radius = config_dict.get("catch_radius", config_dict_std["catch_radius"])

        lidar_range = config_dict.get("lidar_range", config_dict_std["lidar_range"])

        self._build_base_env_geom(
            env_bounds=env_bounds,
            flag_homes=flag_homes,
            scrimmage_coords=scrimmage_coords,
            env_bounds_unit=env_bounds_unit,
            flag_homes_unit=flag_homes_unit,
            scrimmage_coords_unit=scrimmage_coords_unit,
            agent_radius=agent_radius,
            flag_radius=flag_radius,
            flag_keepout_radius=flag_keepout_radius,
            catch_radius=catch_radius,
            lidar_range=lidar_range
        )

        # Scale the aquaticus point field by env size
        if not self.gps_env:
            for k in self.config_dict["aquaticus_field_points"]:
                self.config_dict["aquaticus_field_points"][k][0] = (
                    self.config_dict["aquaticus_field_points"][k][0] * self.env_size[0]
                )
                self.config_dict["aquaticus_field_points"][k][1] = (
                    self.config_dict["aquaticus_field_points"][k][1] * self.env_size[1]
                )

        # Environment corners and edges
        self.env_ll = np.array([0.0, 0.0])
        self.env_lr = np.array([self.env_size[0], 0.0])
        self.env_ur = np.array(self.env_size)
        self.env_ul = np.array([0.0, self.env_size[1]])
        self.env_corners = np.array([self.env_ll, self.env_lr, self.env_ur, self.env_ul])
        self.env_edges = np.array([
            [self.env_ll, self.env_lr],
            [self.env_lr, self.env_ur],
            [self.env_ur, self.env_ul],
            [self.env_ul, self.env_ll]
        ])
        # ll = lower left, lr = lower right
        # ul = upper left, ur = upper right

        ### Environment Rendering ###
        if self.render_mode:
            # pygame orientation vector
            self.PYGAME_UP = Vector2((0.0, 1.0))

            # pygame screen size
            arena_buffer = np.full((2,2), self.arena_buffer_frac * np.sqrt(np.prod(self.env_size))) #matches self.env_bounds [(left, bottom), (right, top)]

            if self.gps_env:
                #clip horizontal buffers if necessary
                render_area_width = self.env_size[0] + np.sum(arena_buffer[:, 0])
                if render_area_width > 2*EPSG_3857_EXT_X:
                    arena_buffer[:, 0] = (2*EPSG_3857_EXT_X - self.env_size[0]) / 2

                #clip vertical buffers if necessary
                arena_buffer[0][1] = min(arena_buffer[0][1], np.abs(-EPSG_3857_EXT_Y - self.env_bounds[0][1]))
                arena_buffer[1][1] = min(arena_buffer[1][1], np.abs(EPSG_3857_EXT_Y - self.env_bounds[1][1]))

            max_screen_size = get_screen_res()
            arena_aspect_ratio = (self.env_size[0] + np.sum(arena_buffer[:, 0])) / (self.env_size[1] + np.sum(arena_buffer[:, 1]))
            width_based_height = max_screen_size[0] / arena_aspect_ratio

            if width_based_height <= max_screen_size[1]:
                max_pygame_screen_width = max_screen_size[0]
            else:
                height_based_width = max_screen_size[1] * arena_aspect_ratio
                max_pygame_screen_width = int(height_based_width)

            self.pixel_size = (self.screen_frac * max_pygame_screen_width) / (self.env_size[0] + np.sum(arena_buffer[:, 0]))
            self.screen_width = round((self.env_size[0] + np.sum(arena_buffer[:, 0])) * self.pixel_size)
            self.screen_height = round((self.env_size[1] + np.sum(arena_buffer[:, 1])) * self.pixel_size)

            # environemnt element sizes in pixels
            self.arena_width, self.arena_height = self.pixel_size * self.env_size
            self.arena_buffer = self.pixel_size * arena_buffer
            self.boundary_width = 2  # pixels
            self.a2a_line_width = 5  # pixels
            self.flag_render_radius = np.clip(self.flag_radius * self.pixel_size, 10, None)  # pixels
            self.agent_render_radius = np.clip(self.agent_radius * self.pixel_size, 15, None)  # pixels

            # miscellaneous
            self.num_renders_per_step = int(self.render_fps * self.tau)
            self.render_boundary_rect = True  # standard rectangular boundary

            # check that time between frames (1/render_fps) is not larger than timestep (tau)
            frame_rate_err_msg = (
                "Specified frame rate ({}) creates time intervals between frames larger"
                " than specified timestep ({})".format(self.render_fps, self.tau)
            )
            assert 1 / self.render_fps <= self.tau, frame_rate_err_msg

            # check that time warp is an integer >= 1
            if self.sim_speedup_factor < 1:
                print("Warning: sim_speedup_factor must be an integer >= 1! Defaulting to 1.")
                self.sim_speedup_factor = 1

            if type(self.sim_speedup_factor) != int:
                self.sim_speedup_factor = int(np.round(self.sim_speedup_factor))
                print(f"Warning: Converted sim_speedup_factor to integer: {self.sim_speedup_factor}")

            # check that render_saving is only True if environment is being rendered
            if self.render_saving:
                assert self.render_mode is not None, "Render_mode cannot be None to record video or take screenshot."

    def set_geom_config(self, config_dict):
        self.n_circle_segments = config_dict.get("n_circle_segments", config_dict_std["n_circle_segments"])
        n_quad_segs = round(self.n_circle_segments / 4)

        # Obstacles
        obstacle_params = config_dict.get("obstacles", config_dict_std["obstacles"])

        if self.gps_env:
            border_contour, island_contours, land_mask = self._get_topo_geom()

            #border
            border_obstacles = self._border_contour_to_border_obstacles(border_contour)
            if len(border_obstacles) > 0:
                if obstacle_params is None:
                    obstacle_params = {"polygon": []}
                obstacle_params["polygon"].extend(border_obstacles)

            #islands
            if len(island_contours) > 0:
                if obstacle_params is None:
                    obstacle_params = {"polygon": []}
                obstacle_params["polygon"].extend(island_contours)

        self.obstacles = list()
        self.obstacle_geoms = (
            dict()
        )  # arrays with geometric info for obstacles to be used for vectorized calculations
        if obstacle_params is not None and isinstance(obstacle_params, dict):
            #circle obstacles
            circle_obstacles = obstacle_params.get("circle", None)
            if circle_obstacles is not None and isinstance(circle_obstacles, list):
                self.obstacle_geoms["circle"] = []
                for param in circle_obstacles:
                    self.obstacles.append(CircleObstacle(param[0], (param[1][0], param[1][1])))
                    self.obstacle_geoms["circle"].append([param[0], param[1][0], param[1][1]])
                self.obstacle_geoms["circle"] = np.asarray(self.obstacle_geoms["circle"])
            elif circle_obstacles is not None:
                raise TypeError(f"Expected circle obstacle parameters to be a list of tuples, not {type(circle_obstacles)}")

            #polygon obstacle
            poly_obstacle = obstacle_params.get("polygon", None)
            if poly_obstacle is not None and isinstance(poly_obstacle, list):
                self.obstacle_geoms["polygon"] = []
                for param in poly_obstacle:
                    converted_param = [(p[0], p[1]) for p in param]
                    self.obstacles.append(PolygonObstacle(converted_param))
                    self.obstacle_geoms["polygon"].extend([(p, param[(i + 1) % len(param)]) for i, p in enumerate(param)])
                self.obstacle_geoms["polygon"] = np.asarray(self.obstacle_geoms["polygon"])
            elif poly_obstacle is not None:
                raise TypeError(f"Expected polygon obstacle parameters to be a list of tuples, not {type(poly_obstacle)}")

        elif obstacle_params is not None:
            raise TypeError(f"Expected obstacle_params to be None or a dict, not {type(obstacle_params)}")

        # Adjust scrimmage line
        if self.gps_env:
            scrim_int_segs = [(p, border_contour[(i+1) % len(border_contour)]) for i, p in enumerate(border_contour)]
        else:
            scrim_int_segs = self.env_edges

        scrim_ints = []
        scrim_seg = LineString(self.scrimmage_coords)
        for seg in scrim_int_segs:
            seg_int = intersection(scrim_seg, LineString(seg))
            if not seg_int.is_empty:
                scrim_ints.append(seg_int.coords[0])

        scrim_ints = np.asarray(scrim_ints)
        scrim_int_dists = np.linalg.norm(
            scrim_ints.reshape(-1, 1, 2) - scrim_ints, axis=-1
        )
        scrim_end_inds = np.unravel_index(
            np.argmax(scrim_int_dists), scrim_int_dists.shape
        )
        self.scrimmage_coords = scrim_ints[scrim_end_inds, :]

        # Ray casting
        if self.lidar_obs:
            self.lidar_ray_headings = np.linspace(
                0,
                (self.num_lidar_rays - 1) * 360 / self.num_lidar_rays,
                self.num_lidar_rays,
            )

            ray_int_label_names = ["nothing", "obstacle"]
            ray_int_label_names.extend([f"flag_{i}" for i, _ in enumerate(self.flags)])
            ray_int_label_names.extend([f"agent_{i}" for i, _ in enumerate(self.agents)])
            self.ray_int_label_map = OrderedDict({label_name: i for i, label_name in enumerate(ray_int_label_names)})

            self.obj_ray_detection_states = {team: [] for team in self.agents_of_team}
            for team in self.agents_of_team:
                for label_name in self.ray_int_label_map:
                    if label_name == "nothing":
                        detection_class = LIDAR_DETECTION_CLASS_MAP["nothing"]
                    elif label_name == "obstacle":
                        detection_class = LIDAR_DETECTION_CLASS_MAP["obstacle"]
                    elif label_name.startswith("flag"):
                        flag_idx = int(label_name[5:])
                        if team == self.flags[flag_idx].team:
                            detection_class = LIDAR_DETECTION_CLASS_MAP["team_flag"]
                        else:
                            detection_class = LIDAR_DETECTION_CLASS_MAP["opponent_flag"]
                    elif label_name.startswith("agent"):
                        agent_ind = int(label_name[6:])
                        if agent_ind in self.agent_inds_of_team[team]:
                            detection_class = LIDAR_DETECTION_CLASS_MAP["teammate"]
                        else:
                            detection_class = LIDAR_DETECTION_CLASS_MAP["opponent"]
                    else:
                        raise Exception("Unknown lidar detection class.")

                    self.obj_ray_detection_states[team].append(detection_class)
                self.obj_ray_detection_states[team] = np.asarray(self.obj_ray_detection_states[team])

            ray_int_segments = []
            ray_int_seg_labels = []
            self.seg_label_type_to_inds = {(label[: label.find("_")] if label[-1].isnumeric() else label): [] for label in ray_int_label_names}

            # boundaries
            ray_int_segments.extend(
                [[*self.env_ll, *self.env_lr],
                 [*self.env_lr, *self.env_ur],
                 [*self.env_ur, *self.env_ul],
                 [*self.env_ul, *self.env_ll]]
            )
            ray_int_seg_labels.extend(4 * [self.ray_int_label_map["obstacle"]])
            self.seg_label_type_to_inds["obstacle"].extend(np.arange(4))

            # obstacles
            obstacle_segments = [
                segment.flatten() for obstacle in self.obstacles for segment in self._generate_segments_from_obstacles(obstacle, n_quad_segs) if not self._segment_on_border(segment)
            ]
            ray_int_seg_labels.extend(len(obstacle_segments) * [self.ray_int_label_map["obstacle"]])
            self.seg_label_type_to_inds["obstacle"].extend(np.arange(len(ray_int_segments), len(ray_int_segments) + len(obstacle_segments)))
            ray_int_segments.extend(obstacle_segments)

            # flags
            for i, _ in enumerate(self.flags):
                vertices = list(Point(0.0, 0.0).buffer(self.flag_radius, quad_segs=n_quad_segs).exterior.coords)[:-1]  # approximate circle with an octagon
                segments = [[*vertex, *vertices[(i + 1) % len(vertices)]] for i, vertex in enumerate(vertices)]
                ray_int_seg_labels.extend(len(segments) * [self.ray_int_label_map[f"flag_{i}"]])
                self.seg_label_type_to_inds["flag"].extend(np.arange(len(ray_int_segments), len(ray_int_segments) + len(segments)))
                ray_int_segments.extend(segments)

            # agents
            for agent_id in self.agents:
                vertices = list(Point(0.0, 0.0).buffer(self.agent_radius, quad_segs=n_quad_segs).exterior.coords)[:-1]  # approximate circle with an octagon
                segments = [[*vertex, *vertices[(i + 1) % len(vertices)]] for i, vertex in enumerate(vertices)]
                ray_int_seg_labels.extend(len(segments) * [self.ray_int_label_map[f"agent_{agent_id}"]])
                self.seg_label_type_to_inds["agent"].extend(np.arange(len(ray_int_segments), len(ray_int_segments) + len(segments)))
                ray_int_segments.extend(segments)

            # arrays
            self.ray_int_segments = np.array(ray_int_segments)
            self.ray_int_seg_labels = np.array(ray_int_seg_labels)

            # agent ray self intersection mask
            agent_int_seg_mask = np.ones((self.num_agents, len(self.ray_int_seg_labels)), dtype=bool)
            agent_seg_inds = self.seg_label_type_to_inds["agent"]

            for i in range(self.num_agents):
                seg_inds_start = i * self.n_circle_segments
                agent_int_seg_mask[i, agent_seg_inds[seg_inds_start : seg_inds_start + self.n_circle_segments]] = False

            self.agent_int_seg_mask = np.expand_dims(agent_int_seg_mask, axis=1)

        # Occupancy map
        if self.gps_env:
            self._generate_valid_start_poses(land_mask)

    def create_background_image(self):
        """ "Creates pygame surface with static objects for faster rendering."""
        pygame.font.init()  # needed to import pygame fonts

        if self.gps_env:
            pygame_background_img = pygame.surfarray.make_surface(np.transpose(self.background_img, (1, 0, 2))) #pygame assumes images are (h, w, 3)
            self.pygame_background_img = pygame.transform.scale(pygame_background_img, (self.screen_width, self.screen_height))

            # add attribution text
            img_attribution_font_size = max(8, round(0.35 * np.max(self.arena_buffer)))
            img_attribution_font = pygame.font.SysFont(None, img_attribution_font_size)
            img_attribution_text = img_attribution_font.render(self.background_img_attribution, True, "black")
            img_attribution_text_rect = img_attribution_text.get_rect()

            center_x = self.screen_width - (self.arena_buffer[1][0] + 2*self.boundary_width + 0.5*img_attribution_text_rect.w)

            if img_attribution_text_rect.h < self.arena_buffer[0][1]:
                center_y = self.screen_height - 0.5*self.arena_buffer[0][1]
            elif img_attribution_text_rect.h < self.arena_buffer[1][1]:
                center_y = 0.5*self.arena_buffer[1][1]
            else:
                center_y = self.screen_height - (self.arena_buffer[0][1] + 2*self.boundary_width + 0.5*img_attribution_text_rect.h)

            img_attribution_text_rect.center = [center_x, center_y]

            self.pygame_background_img.blit(img_attribution_text, img_attribution_text_rect)
        else:
            self.pygame_background_img = pygame.Surface((self.screen_width, self.screen_height))
            self.pygame_background_img.fill((255, 255, 255))

        # Draw boundary
        draw.line(
            self.pygame_background_img,
            (0, 0, 0),
            self.env_to_screen(self.env_ul),
            self.env_to_screen(self.env_ur),
            width=self.boundary_width,
        )
        draw.line(
            self.pygame_background_img,
            (0, 0, 0),
            self.env_to_screen(self.env_ll),
            self.env_to_screen(self.env_lr),
            width=self.boundary_width,
<<<<<<< HEAD
        )
        draw.line(
            self.pygame_background_img,
            (0, 0, 0),
            self.env_to_screen(self.env_ul),
            self.env_to_screen(self.env_ll),
            width=self.boundary_width,
=======
>>>>>>> f446b292
        )
        draw.line(
            self.pygame_background_img,
            (0, 0, 0),
<<<<<<< HEAD
=======
            self.env_to_screen(self.env_ul),
            self.env_to_screen(self.env_ll),
            width=self.boundary_width,
        )
        draw.line(
            self.pygame_background_img,
            (0, 0, 0),
>>>>>>> f446b292
            self.env_to_screen(self.env_ur),
            self.env_to_screen(self.env_lr),
            width=self.boundary_width,
        )

        # Scrimmage line
        draw.line(
            self.pygame_background_img,
            (128, 128, 128),
            self.env_to_screen(self.scrimmage_coords[0]),
            self.env_to_screen(self.scrimmage_coords[1]),
            width=self.boundary_width,
        )

        # Obstacles
        for obstacle_type, geoms in self.obstacle_geoms.items():
            if obstacle_type == "circle":
                for i in range(geoms.shape[0]):
                    draw.circle(
                        self.pygame_background_img,
                        (0, 0, 0),
                        self.env_to_screen(geoms[i, 1:]),
                        radius=geoms[i, 0] * self.pixel_size,
                        width=self.boundary_width,
                    )
            else: # polygon obstacle
                for i in range(geoms.shape[0]):
                    draw.line(
                        self.pygame_background_img,
                        (0, 0, 0),
                        self.env_to_screen(geoms[i][0]),
                        self.env_to_screen(geoms[i][1]),
                        width=self.boundary_width,
                    )

        # Aquaticus field points
        if self.render_field_points and not self.gps_env:
            for v in self.config_dict["aquaticus_field_points"]:
                draw.circle(
                    self.pygame_background_img,
                    (128, 0, 128),
                    self.env_to_screen(self.config_dict["aquaticus_field_points"][v]),
                    radius=5,
                )

    def get_distance_between_2_points(self, start: np.ndarray, end: np.ndarray) -> float:
        """
        Convenience method for returning distance between two points.

        Args:
            start: Starting position to measure from
            end: Point to measure to
        Returns:
            The distance between `start` and `end`
        """
        return np.linalg.norm(np.asarray(start) - np.asarray(end))

    def _set_dones(self):
        """Check all of the end game conditions."""
        # Check if all flags of one team are captured
        if self.state["captures"][1] == self.max_score:
            self.dones["red"] = True
            self.dones["__all__"] = True
            self.message = "Red Wins! Blue Loses"

        elif self.state["captures"][0] == self.max_score:
            self.dones["blue"] = True
            self.dones["__all__"] = True
            self.message = "Blue Wins! Red Loses"

<<<<<<< HEAD
        elif self.current_time >= self.max_time:
=======
        elif self.current_time > self.max_time or np.isclose(self.current_time, self.max_time):
>>>>>>> f446b292
            self.dones["__all__"] = True
            if self.state["captures"][0] > self.state["captures"][1]:
                self.message = "Blue Wins! Red Loses"
            elif self.state["captures"][0] > self.state["captures"][1]:
                self.message = "Blue Wins! Red Loses"
            else:
                self.message = "Game Over. No Winner"

    def update_params(self, agent_id):
        """Note: assumes two teams, and one flag per team."""
        # Important Note: Be sure to deep copy anything other than plain-old-data, e.g.,
        # lists from self.state
        # Otherwise it will point to the same object and prev_params/params will be identical
        agent = self.players[agent_id]
        obs = self.state_to_obs(agent.id, False)

        team_idx = int(agent.team)
        other_team_idx = int(not team_idx)

        self.params[agent.id]["team"] = agent.team
        self.params[agent.id]["num_teammates"] = len(self.agents_of_team[team])
        self.params[agent.id]["num_opponents"] =  np.sum(
            [len(players) for other_team, players in self.agents_of_team.items() if int(other_team) != team_idx]
        ) 
        self.params[agent.id]["capture_radius"] = self.catch_radius
        self.params[agent.id]["agent_id"] = agent.id
        self.params[agent.id]["agent_oob"] = copy.deepcopy(self.state["agent_oob"])

        # Obstacle Distance/Bearing
        for i, obstacle in enumerate(self.state["dist_bearing_to_obstacles"][agent.id]):
            self.params[agent.id][f"obstacle_{i}_distance"] = obstacle[0]
            self.params[agent.id][f"obstacle_{i}_bearing"] = obstacle[1]

        # Game Events
        self.params[agent.id]["team_has_flag"] = self.state["team_has_flag"][team_idx]
        self.params[agent.id]["opponent_flag_pickup"] = self.state["team_has_flag"][other_team_idx]
        self.params[agent.id]["team_flag_capture"] = self.team_flag_capture[team_idx]
        self.params[agent.id]["opponent_flag_capture"] = self.team_flag_capture[other_team_idx]

        # Elements
        self.params[agent.id]["team_flag_home"] = self.get_distance_between_2_points(
                agent.pos, copy.deepcopy(self.state["flag_home"][team_idx])
            )
        self.params[agent.id]["team_flag_bearing"] = obs["own_home_bearing"]
        self.params[agent.id]["team_flag_distance"] = obs["own_home_distance"]
        self.params[agent.id]["opponent_flag_bearing"] = obs["opponent_home_bearing"]
        self.params[agent.id]["opponent_flag_distance"] = obs["opponent_home_distance"]

        # Agents
        self.params[agent.id]["num_players"] = self.num_agents
        self.params[agent.id]["speed"] = agent.speed
        self.params[agent.id]["tagging_cooldown"] = not agent.tagging_cooldown >= 10.0
        self.params[agent.id]["has_flag"] = agent.has_flag
        self.params[agent.id]["on_own_side"] = agent.on_own_side
        self.params[agent.id]["heading"] = agent.heading

        # Distances to boundaries
        self.params[agent.id]["wall_0_bearing"] = obs["wall_0_bearing"]
        self.params[agent.id]["wall_0_distance"] = obs["wall_0_distance"]
        self.params[agent.id]["wall_1_bearing"] = obs["wall_1_bearing"]
        self.params[agent.id]["wall_1_distance"] = obs["wall_1_distance"]
        self.params[agent.id]["wall_2_bearing"] = obs["wall_2_bearing"]
        self.params[agent.id]["wall_2_distance"] = obs["wall_2_distance"]
        self.params[agent.id]["wall_3_bearing"] = obs["wall_3_bearing"]
        self.params[agent.id]["wall_3_distance"] = obs["wall_3_distance"]
        self.params[agent.id]["wall_distances"] =  self._get_dists_to_boundary()[agent.id]
        self.params[agent.id]["agent_is_tagged"] = copy.deepcopy(self.state["agent_is_tagged"])
        self.params[agent.id]["agent_made_tag"] = copy.deepcopy(self.state["agent_made_tag"])
        
        # Add Teamate and Opponent Information
        own_team = agent.team
        other_team = Team.BLUE_TEAM if own_team == Team.RED_TEAM else Team.RED_TEAM

        for team in [own_team, other_team]:
            dif_agents = filter(lambda a: a.id != agent.id, self.agents_of_team[team])
            for i, dif_agent in enumerate(dif_agents):
                entry_name = f"teammate_{i}" if team == own_team else f"opponent_{i}"
                status = "teammate" if team == own_team else "opponent"
                # bearing relative to the bearing to you
                self.params[agent.id][f"{status}_{dif_agent.id}_bearing"] = obs[
                    (entry_name, "bearing")
                ]
                self.params[agent.id][f"{status}_{dif_agent.id}_distance"] = obs[
                    (entry_name, "distance")
                ]
                self.params[agent.id][f"{status}_{dif_agent.id}_relative_heading"] = (
                    obs[(entry_name, "relative_heading")]
                )
                self.params[agent.id][f"{status}_{dif_agent.id}_speed"] = obs[
                    (entry_name, "speed")
                ]
                self.params[agent.id][f"{status}_{dif_agent.id}_has_flag"] = obs[
                    (entry_name, "has_flag")
                ]
                self.params[agent.id][f"{status}_{dif_agent.id}_on_side"] = obs[
                    (entry_name, "on_side")
                ]
                self.params[agent.id][f"{status}_{dif_agent.id}_tagging_cooldown"] = (
                    obs[(entry_name, "tagging_cooldown")]
                )

    def compute_rewards(self, agent_id):
        if self.reward_config[agent_id] is None:
            return 0
        # Update Prev Params
        self.prev_params[agent_id] = copy.deepcopy(self.params[agent_id])
        # Update Params
        self.update_params(agent_id)
        if self.prev_params[agent_id] == {}:
            self.prev_params[agent_id] = copy.deepcopy(self.params[agent_id])
        # Get reward based on the passed in reward function
        return self.reward_config[agent_id](
            agent_id, self.params[agent_id], self.prev_params[agent_id]
        )

    def _reset_dones(self):
        """Resets the environments done indicators."""
        dones = {}
        dones["red"] = False
        dones["blue"] = False
        dones["__all__"] = False
        return dones

    def reset(self, seed=None, return_info=False, options: Optional[dict] = None):
        """
        Resets the environment so that it is ready to be used.

        Args:
            seed (optional): Starting seed.
            options (optional): Additonal options for resetting the environment:
                -"normalize": Whether or not to normalize observations and global state
                -"state_dict": self.state dictionary from a previous episode
                -"init_dict": partial state dictionary for initializing the environment with the following optional keys:
                    -'agent_position'*, 'agent_pos_unit'**,
                    -'agent_speed'*, 'agent_heading'*,
                    -'agent_has_flag'*, 'agent_is_tagged'*, 'agent_tagging_cooldown'*,
                    -'captures'***, 'tags'***, 'grabs'***

                      *Note 1: These variables can either be specified as a dict with agent id's as keys, in which case it is not
                               required to specify variable-specific information for each agent and _generate_agent_starts() will
                               be used to generate unspecified information, or as an array, which must be be of length self.num_agents
                               and the indices of the entries must match the indices of the corresponding agents' ids in self.agents

                     **Note 2: 'agent_pos_unit' should be either "wm_xy" (web mercator xy) or "ll" (lat-lon) when self.gps_env is
                               True, and should not be specified for default (non-gps) environment. If not specified, 'agent_position'
                               will be assumed to be relative to the environment origin (bottom left) and in the default environment 
                               units (these can be found by checking self.env_bounds_unit after initializing the environment)
                    
                    ***Note 3: These variables can either be specified as a dict with teams (from the Team class in structs.py) as keys,
                               in which case it is not required to specify variable-specific information for each team and variables will
                               be set to 0 for unspecified teams, or as an array, which must be of length self.agents_of_team and the indides
                               of the entries must match the indices of the corresponding teams' ids in self.agents_of_team
        """
        if seed is not None:
            self.seed(seed=seed)

        if return_info:
            raise DeprecationWarning(
                "return_info has been deprecated by PettingZoo -- https://github.com/Farama-Foundation/PettingZoo/pull/890"
            )

        if options is not None:
            self.normalize = options.get("normalize", config_dict_std["normalize"])
            state_dict = options.get("state_dict", None)
            init_dict = options.get("init_dict", None)
            if state_dict != None and init_dict != None:
                raise Exception("Cannot reset environment with both state_dict and init_dict. Choose either/or.")
        else:
            state_dict = None
            init_dict = None

        if state_dict != None:
            # reset env from state_dict (a self.state value from a previous episode)
            # note: state_dict should be produced by the same or equivalent instance
            # of the Pyquaticus class, otherwise the obervations may be inconsistent
            if self.reset_count == 0:
                raise Exception(
                    "Resetting from state_dict should only be done for environment that has been previously reset"
                )
            self.state = copy.deepcopy(state_dict)
            self._set_player_attributes_from_state()
            self._set_flag_attributes_from_state()
            for i, player in enumerate(self.players.values()):
                player.state = self.state['agent_dynamics'][i]
<<<<<<< HEAD

        else:
            if init_dict != None:
                self._set_state_from_init_dict(init_dict)
            else:
                flag_homes = list(self.flag_homes.values())
                agent_positions, agent_spd_hdg, agent_on_sides = self._generate_agent_starts(flag_homes=flag_homes)

                self.state = {
                    "agent_position":            agent_positions,
                    "prev_agent_position":       copy.deepcopy(agent_positions),
                    "agent_speed":               agent_spd_hdg[:, 0],
                    "agent_heading":             agent_spd_hdg[:, 1],
                    "agent_on_sides":            agent_on_sides,
                    "agent_oob":                 np.zeros(self.num_agents, dtype=bool), #if this agent is out of bounds
                    "agent_has_flag":            np.zeros(self.num_agents, dtype=bool),
                    "agent_is_tagged":           np.zeros(self.num_agents, dtype=bool), #if this agent is tagged
                    "agent_made_tag":            np.array([None] * self.num_agents), #whether this agent tagged something at the current timestep (will be index of tagged agent if so)
                    "agent_tagging_cooldown":    np.array([self.tagging_cooldown] * self.num_agents),
                    "dist_bearing_to_obstacles": {agent_id: np.zeros((len(self.obstacles), 2)) for agent_id in self.players},
                    "flag_home":                 np.array(flag_homes),
                    "flag_position":             np.array(flag_homes),
                    "flag_taken":                np.zeros(len(self.flags), dtype=bool),
                    "team_has_flag":             np.zeros(len(self.agents_of_team), dtype=bool), #whether a member of this team has a flag of the other team's
                    "captures":                  np.zeros(len(self.agents_of_team)), #number of flag captures made by this team
                    "tags":                      np.zeros(len(self.agents_of_team)), #number of tags made by this team
                    "grabs":                     np.zeros(len(self.agents_of_team)), #number of flag grabs made by this team
                }

            # set player and flag attributes
            self._set_player_attributes_from_state()
            self._set_flag_attributes_from_state()
            for player in self.players.values():
                player.reset() #reset agent-specific dynamics (not common to all agents)
            
            self.state['agent_dynamics'] = np.array([player.state for player in self.players.values()])

            #run event checks
            self._check_flag_pickups_vectorized() if self.team_size >= 40 else self._check_flag_pickups()
            self._check_agent_made_tag_vectorized() if self.team_size >= 10 else self._check_agent_made_tag()
            self._check_untag_vectorized() if self.team_size >= 10 else self._check_untag()
            #note 1: _check_oob is not currently necessary b/c initializtion does not allow 
            #for out-of-bounds, state_dict initialization will have up-to-date out-of-bounds info,

            #note 2: _check_flag_captures is not currently necessary b/c initialization does not allow
            #for starting with flag on-sides and state_dict initialization would not start with capture
            #(it would have been detected in the step function checks)

            # team wall orientation
            self._determine_team_wall_orient()

            # obstacles
            self._get_dist_bearing_to_obstacles()

            # lidar
            if self.lidar_obs:
                # reset lidar readings
                self.state["lidar_labels"] = dict()
                self.state["lidar_ends"] = dict()
                self.state["lidar_distances"] = dict()

                for agent_id in self.players:
                    self.state["lidar_labels"][agent_id] = np.zeros(self.num_lidar_rays, dtype='int8')
                    self.state["lidar_ends"][agent_id] = np.zeros((self.num_lidar_rays, 2))
                    self.state["lidar_distances"][agent_id] = np.zeros(self.num_lidar_rays)
                    self._update_lidar()

                for team in self.agents_of_team:
                    for label_name, label_idx in self.ray_int_label_map.items():
                        if label_name.startswith("agent"):
                            #reset agent lidar detection states (not tagged and do not have flag)
                            if int(label_name[6:]) in self.agent_inds_of_team[team]:
                                self.obj_ray_detection_states[team][label_idx] = LIDAR_DETECTION_CLASS_MAP["teammate"]
                            else:
                                self.obj_ray_detection_states[team][label_idx] = LIDAR_DETECTION_CLASS_MAP["opponent"]

            # observation history
            self.state["obs_hist_buffer"] = dict()
            reset_obs = {agent_id: self.state_to_obs(agent_id, self.normalize) for agent_id in self.players}
            for agent_id in self.players:
                self.state["obs_hist_buffer"][agent_id] = np.array(self.hist_buffer_len * [reset_obs[agent_id]])

            # global state history
            reset_global_state = self.state_to_global_obs(self.normalize)
            self.state["global_state_hist_buffer"] = np.array(self.hist_buffer_len * [reset_global_state])

=======
        else:
            if init_dict != None:
                self._set_state_from_init_dict(init_dict)
            else:
                flag_homes = list(self.flag_homes.values())
                agent_positions, agent_spd_hdg, agent_on_sides = self._generate_agent_starts(flag_homes=flag_homes)

                self.state = {
                    "agent_position":            agent_positions,
                    "prev_agent_position":       copy.deepcopy(agent_positions),
                    "agent_speed":               agent_spd_hdg[:, 0],
                    "agent_heading":             agent_spd_hdg[:, 1],
                    "agent_on_sides":            agent_on_sides,
                    "agent_oob":                 np.zeros(self.num_agents, dtype=bool), #if this agent is out of bounds
                    "agent_has_flag":            np.zeros(self.num_agents, dtype=bool),
                    "agent_is_tagged":           np.zeros(self.num_agents, dtype=bool), #if this agent is tagged
                    "agent_made_tag":            np.array([None] * self.num_agents), #whether this agent tagged something at the current timestep (will be index of tagged agent if so)
                    "agent_tagging_cooldown":    np.array([self.tagging_cooldown] * self.num_agents),
                    "dist_bearing_to_obstacles": {agent_id: np.zeros((len(self.obstacles), 2)) for agent_id in self.players},
                    "flag_home":                 np.array(flag_homes),
                    "flag_position":             np.array(flag_homes),
                    "flag_taken":                np.zeros(len(self.flags), dtype=bool),
                    "team_has_flag":             np.zeros(len(self.agents_of_team), dtype=bool), #whether a member of this team has a flag of the other team's
                    "captures":                  np.zeros(len(self.agents_of_team)), #number of flag captures made by this team
                    "tags":                      np.zeros(len(self.agents_of_team)), #number of tags made by this team
                    "grabs":                     np.zeros(len(self.agents_of_team)), #number of flag grabs made by this team
                }

            # set player and flag attributes
            self._set_player_attributes_from_state()
            self._set_flag_attributes_from_state()
            for player in self.players.values():
                player.reset() #reset agent-specific dynamics (not common to all agents)
            
            self.state['agent_dynamics'] = np.array([player.state for player in self.players.values()])

            #run event checks
            #TODO: re-profile how fast the new vectorized and unvectorized functions run to adjust switchoff point
            self._check_flag_pickups_vectorized() if self.team_size >= 40 else self._check_flag_pickups()
            self._check_agent_made_tag_vectorized() if self.team_size >= 10 else self._check_agent_made_tag()
            self._check_untag_vectorized() if self.team_size >= 10 else self._check_untag()
            #note 1: _check_oob is not currently necessary b/c initializtion does not allow 
            #for out-of-bounds, and state_dict initialization will have up-to-date out-of-bounds info.

            #note 2: _check_flag_captures is not currently necessary b/c initialization does not allow
            #for starting with flag on-sides and state_dict initialization would not start with capture
            #(it would have been detected in the step function checks).

            # team wall orientation
            self._determine_team_wall_orient()

            # obstacles
            self._get_dist_bearing_to_obstacles()

            # lidar
            if self.lidar_obs:
                # reset lidar readings
                self.state["lidar_labels"] = dict()
                self.state["lidar_ends"] = dict()
                self.state["lidar_distances"] = dict()

                for agent_id in self.players:
                    self.state["lidar_labels"][agent_id] = np.zeros(self.num_lidar_rays, dtype='int8')
                    self.state["lidar_ends"][agent_id] = np.zeros((self.num_lidar_rays, 2))
                    self.state["lidar_distances"][agent_id] = np.zeros(self.num_lidar_rays)
                    self._update_lidar()

                for team in self.agents_of_team:
                    for label_name, label_idx in self.ray_int_label_map.items():
                        if label_name.startswith("agent"):
                            #reset agent lidar detection states (not tagged and do not have flag)
                            if int(label_name[6:]) in self.agent_inds_of_team[team]:
                                self.obj_ray_detection_states[team][label_idx] = LIDAR_DETECTION_CLASS_MAP["teammate"]
                            else:
                                self.obj_ray_detection_states[team][label_idx] = LIDAR_DETECTION_CLASS_MAP["opponent"]

            # observation history
            self.state["obs_hist_buffer"] = dict()
            reset_obs = {agent_id: self.state_to_obs(agent_id, self.normalize) for agent_id in self.players}
            for agent_id in self.players:
                self.state["obs_hist_buffer"][agent_id] = np.array(self.hist_buffer_len * [reset_obs[agent_id]])

            # global state history
            reset_global_state = self.state_to_global_obs(self.normalize)
            self.state["global_state_hist_buffer"] = np.array(self.hist_buffer_len * [reset_global_state])

>>>>>>> f446b292
        self.message = ""
        self.current_time = 0
        self.reset_count += 1
        self.dones = self._reset_dones()
        self.team_flag_capture = [False for _ in Team] #this is False except at the timestep that the flag is captured

        # Rendering
        if self.render_mode:
            if self.render_saving:
<<<<<<< HEAD
                max_renders = 1 + ceil(self.max_time / (self.sim_speedup_factor * self.tau)) * self.num_renders_per_step
                self.render_buffer = np.zeros((max_renders, self.screen_height, self.screen_width, 3))
            if self.render_traj_mode:
                self.traj_render_buffer = {agent_id: {"traj": [], "agent": [], "history": []} for agent_id in self.players}

            self.render_ctr = -1  # reset render doesn't count
=======
                self.render_buffer = []
            if self.render_traj_mode:
                self.traj_render_buffer = {agent_id: {"traj": [], "agent": [], "history": []} for agent_id in self.players}

            self.render_ctr = 0
>>>>>>> f446b292
            self._render()

        # Observations
        if self.hist_len > 1:
            obs = {agent_id: self.state["obs_hist_buffer"][agent_id][self.hist_buffer_inds] for agent_id in self.players}
        else:
            obs = {agent_id: self.state["obs_hist_buffer"][agent_id][0] for agent_id in self.players}

        # Return
<<<<<<< HEAD
            # Info
        if self.hist_len > 1:
            info = {"global_state": self.state["global_state_hist_buffer"][self.hist_buffer_inds]}
        else:
            info = {"global_state": self.state["global_state_hist_buffer"][0]}

        return obs, info
=======
        if return_info:
            # Info
            if self.hist_len > 1:
                info = {"global_state": self.state["global_state_hist_buffer"][self.hist_buffer_inds]}
            else:
                info = {"global_state": self.state["global_state_hist_buffer"][0]}

            return obs, info
        else:
            return obs
>>>>>>> f446b292

    def _set_state_from_init_dict(self, init_dict: dict):
        """
        Args:
            "init_dict": partial state dictionary for initializing the environment with the following optional keys:
                -'agent_position'*, 'agent_pos_unit'**,
                -'agent_speed'*, 'agent_heading'*,
                -'agent_has_flag'*, 'agent_is_tagged'*, 'agent_tagging_cooldown'*,
                -'captures'***, 'tags'***, 'grabs'***

                  *Note 1: These variables can either be specified as a dict with agent id's as keys, in which case it is not
                           required to specify variable-specific information for each agent and _generate_agent_starts() will
                           be used to generate unspecified information, or as an array, which must be be of length self.num_agents
                           and the indices of the entries must match the indices of the corresponding agents' ids in self.agents

                 **Note 2: 'agent_pos_unit' should be either "wm_xy" (web mercator xy) or "ll" (lat-lon) when self.gps_env is
                           True, and should not be specified for default (non-gps) environment. If not specified, 'agent_position'
                           will be assumed to be relative to the environment origin (bottom left) and in the default environment 
                           units (these can be found by checking self.env_bounds_unit after initializing the environment)
                
                ***Note 3: These variables can either be specified as a dict with teams (from the Team class in structs.py) as keys,
                           in which case it is not required to specify variable-specific information for each team and variables will
                           be set to 0 for unspecified teams, or as an array, which must be of length self.agents_of_team and the indides
                           of the entries must match the indices of the corresponding teams' ids in self.agents_of_team

        Note 4: assumes two teams, and one flag per team.
        """
        ### Setup order of state dictionary ###
        flag_homes = list(self.flag_homes.values())

        self.state = {
            "agent_position":            None, #to be set with init_dict and _generate_agent_starts()
            "prev_agent_position":       None, #to be set with init_dict and _generate_agent_starts()
            "agent_speed":               None, #to be set with init_dict and _generate_agent_starts()
            "agent_heading":             None, #to be set with init_dict and _generate_agent_starts()
            "agent_on_sides":            np.zeros(self.num_agents, dtype=bool),
            "agent_oob":                 np.zeros(self.num_agents, dtype=bool), 
            "agent_has_flag":            np.zeros(self.num_agents, dtype=bool),
            "agent_is_tagged":           np.zeros(self.num_agents, dtype=bool),
            "agent_made_tag":            np.array([None] * self.num_agents),
            "agent_tagging_cooldown":    np.array([self.tagging_cooldown] * self.num_agents),
            "dist_bearing_to_obstacles": {agent_id: np.zeros((len(self.obstacles), 2)) for agent_id in self.players},
            "flag_home":                 np.array(flag_homes),
            "flag_position":             np.array(flag_homes),
            "flag_taken":                np.zeros(len(self.flags), dtype=bool),
            "team_has_flag":             np.zeros(len(self.agents_of_team), dtype=bool),
            "captures":                  np.zeros(len(self.agents_of_team)),
            "tags":                      np.zeros(len(self.agents_of_team)),
            "grabs":                     np.zeros(len(self.agents_of_team))
        }

        ### Set Agents ###
        ## setup agent pos unit ##
        if "agent_position" in init_dict:
            agent_pos_unit = init_dict.get('agent_pos_unit', None)
            if agent_pos_unit is not None:
                if self.gps_envs:
                    if not (agent_pos_unit == "ll" or agent_pos_unit == "wm_xy"):
                        raise Exception(
                            "Agent poses must be specified in aboslute coordinates ('ll' or 'wm_xy') when self.gps_env is True"
                        )
                else:
                    if agent_pos_unit != "m":
                        raise Exception(
                            "Agent poses must be specified in meters relative to the origin ('m') when self.gps_env is False"
                        )

        ## get position, speed, and heading from init_dict ##
        agent_pos_dict = {}
        agent_spd_dict = {}
        agent_hdg_dict = {}
        for i, agent_id in enumerate(self.agents):
            # position
            if "agent_position" in init_dict:
                if isinstance(init_dict['agent_position'], (list, tuple, np.ndarray)):
                    if len(init_dict['agent_position']) == self.num_agents:
                        agent_pos_dict[agent_id] = init_dict['agent_position'][i]
                    else:
                        raise Exception("agent_position array must be be of length self.num_agents with entries matching order of self.agents")
                else:
                    pos = init_dict.get('agent_position').get(agent_id, None)
                    if pos != None:
                        if agent_pos_unit == "ll":
                            pos = mt.xy(pos[1], pos[0])

                        pos = wrap_mercator_x_dist(pos - self.env_bounds[0])
                        agent_pos_dict[agent_id] = pos

            # speed
            if "agent_speed" in init_dict:
                if isinstance(init_dict['agent_speed'], (list, tuple, np.ndarray)):
                    if len(init_dict['agent_speed']) == self.num_agents:
                        agent_spd_dict[agent_id] = init_dict['agent_speed'][i]
                    else:
                        raise Exception("agent_speed array must be be of length self.num_agents with entries matching order of self.agents")
                else:
                    speed = init_dict.get('agent_speed').get(agent_id, None)
                    if speed != None:
                        agent_spd_dict[agent_id] = speed

            # heading
            if "agent_heading" in init_dict:
                if isinstance(init_dict['agent_heading'], (list, tuple, np.ndarray)):
                    if len(init_dict['agent_heading']) == self.num_agents:
                        agent_hdg_dict[agent_id] = init_dict['agent_heading'][i]
                    else:
                        raise Exception("agent_heading array must be be of length self.num_agents with entries matching order of self.agents")
                else:
                    heading = init_dict.get('agent_heading').get(agent_id, None)
                    if heading != None:
                        agent_hdg_dict[agent_id] = heading

        ## has_flag, flag_taken, team_has_flag ##
        if "agent_has_flag" in init_dict:
            if isinstance(init_dict['agent_has_flag'], (list, tuple, np.ndarray)):
                if len(init_dict['agent_has_flag']) == self.num_agents:
                    self.state['agent_has_flag'] = init_dict['agent_has_flag']
                else:
                    raise Exception("agent_has_flag array must be be of length self.num_agents with entries matching order of self.agents")
            else:
                for i, player in enumerate(self.players.values()):
                    self.state['agent_has_flag'][i] = init_dict.get('agent_has_flag').get(player.id, 0)

            # check for contradiction with number of flags
            for team, agent_inds in self.agent_inds_of_team.items():
                n_agents_have_flag = np.sum(self.state["agent_has_flag"][agent_inds])
                if n_agents_have_flag > (len(self.agents_of_team) - 1):
                    #note: assumes two teams, and one flag per team
                    raise Exception(f"Team {team} has {n_agents_have_flag} agents with a flag and there should not be more than {len(self.agents_of_team) - 1}")

            # set flag_taken and team_has_flag
            for i, player in enumerate(self.players.values()):
                if self.state['agent_has_flag'][i]:
                    #note: assumes two teams, and one flag per team
                    team_idx = int(player.team)
                    other_team_idx = int(not team_idx)

                    self.state['flag_taken'][other_team_idx] = 1
                    self.state['team_has_flag'][team_idx] = 1

        ## set agent positions and flag positions now that flag pickups have been initialized ##
        flag_homes_not_picked_up = [flag_home for i, flag_home in enumerate(flag_homes) if not self.state['flag_taken'][i]]

        agent_positions, agent_spd_hdg, agent_on_sides = self._generate_agent_starts(
            flag_homes=flag_homes_not_picked_up,
            agent_pos_dict=agent_pos_dict,
            agent_spd_dict=agent_spd_dict,
            agent_hdg_dict=agent_hdg_dict,
            agent_has_flag=self.state['agent_has_flag']
        )
        self.state['agent_position'] = agent_positions
        self.state['prev_agent_position'] = copy.deepcopy(agent_positions)

        ## set agent_speed, agent_heading, and agent_on_sides ##
        self.state['agent_speed'] = agent_spd_hdg[:, 0]
        self.state['agent_heading'] = agent_spd_hdg[:, 1]
        self.state['agent_on_sides'] = agent_on_sides

        ## agent_is_tagged and agent_tagging_cooldown ##
        for state_var in ["agent_is_tagged", "agent_tagging_cooldown"]:
            if state_var in init_dict:
                if isinstance(init_dict[state_var], (list, tuple, np.ndarray)):
                    if len(init_dict[state_var]) == self.num_agents:
                        self.state[state_var] = init_dict[state_var]
                    else:
                        raise Exception(
                            f"{state_var} array must be be of length {self.num_agents} with entries matching order of self.agents"
                        )
                else:
                    for i, agent_id in enumerate(init_dict[state_var]):
                        self.state[state_var][i] = init_dict[state_var][agent_id]

        ## captures, tags, and grabs ##
        for state_var in ["captures", "tags", "grabs"]:
            if state_var in init_dict:
                if isinstance(init_dict[state_var], (list, tuple, np.ndarray)):
                    num_teams = len(self.agents_of_team)
                    if len(init_dict[state_var]) == num_teams:
                        self.state[state_var] = init_dict[state_var]
                    else:
                        raise Exception(
                            f"{state_var} array must be be of length f{num_teams} with entries matching order of self.agents_of_team"
                        )
                else:
                    for i, team in enumerate(init_dict[state_var]):
                        self.state[state_var][i] = init_dict[state_var][team]


    def _set_player_attributes_from_state(self):
        for i, player in enumerate(self.players.values()):
            player.pos = self.state["agent_position"][i]
            player.prev_pos = self.state["prev_agent_position"][i]
            player.speed = self.state["agent_speed"][i]
            player.heading = self.state["agent_heading"][i]
            player.has_flag = self.state["agent_has_flag"][i]
            player.on_own_side = self.state["agent_on_sides"][i]
            player.tagging_cooldown = self.state["agent_tagging_cooldown"][i]
            player.is_tagged = self.state["agent_is_tagged"][i]
            player.oob = self.state["agent_oob"][i]

    def _set_flag_attributes_from_state(self):
        for flag in self.flags:
            team_idx = int(flag.team)
            flag.home = self.state['flag_home'][team_idx]
            flag.pos = self.state['flag_position'][team_idx]

    def _generate_agent_starts(
        self,
        flag_homes: Union[list, np.ndarray],
        agent_pos_dict: Optional[dict] = None,
        agent_spd_dict: Optional[dict] = None,
        agent_hdg_dict: Optional[dict] = None,
        agent_has_flag: Optional[np.ndarray] = None
    ):
        """
        Generates starting positions, speeds, and headings for all players.
        Note: assumes two teams, and one flag per team.

        Args:
            flag_homes: The home location of all flags that are not picked up.
            agent_pos_dict: positions of a subset of the agents with id's as keys
            agent_spd_dict: speeds of a subset of the agents with id's as keys
            agent_hdg_dict: headings of a subset of the agents with id's as keys

        Returns
        -------
            Initial player positions
            Initial player orientations
            Initial player velocities
            Initial player on_sides bools
        """
        if agent_pos_dict is None:
            agent_pos_dict = {}
        if agent_spd_dict is None:
            agent_spd_dict = {}
        if agent_hdg_dict is None:
            agent_hdg_dict = {}
        if agent_has_flag is None:
            agent_has_flag = np.zeros(self.num_agents, dtype=bool)

        agent_positions = [pos for pos in agent_pos_dict.values()] #for vectorized calculations
        agent_on_sides = []

        ### prep valid start poses tracker for gps environment ###
        if self.gps_env:
            if self.default_init:
                valid_init_pos_inds = {
                    team: [i for i in range(len(self.valid_team_init_poses[int(team)]))] for team in self.agents_of_team
                }
            else:
                valid_init_pos_inds = [i for i in range(len(self.valid_init_poses))]

        ### initialize agents ###
        for i, player in enumerate(self.players.values()):
            team_idx = int(player.team)
            other_team_idx = int(not team_idx)

            ## position ##
            if player.id not in agent_pos_dict:
                if self.gps_env:
                    valid_pos = False
                    while not valid_pos:
                        if agent_has_flag[i]:
                            pos = random.choice(self.valid_team_init_poses[other_team_idx])
                        elif self.default_init:
                            start_pos_idx = np.random.choice(valid_init_pos_inds[player.team])
                            valid_init_pos_inds[player.team].remove(start_pos_idx)
                            pos = self.valid_team_init_poses[team_idx][start_pos_idx]
                        else:
                            start_pos_idx = np.random.choice(valid_init_pos_inds)
                            valid_init_pos_inds.remove(start_pos_idx)
                            pos = self.valid_init_poses[start_pos_idx]

                        #check if valid pos
                        valid_pos, _ = self._check_valid_pos(pos, agent_positions, flag_homes)
                else:
                    if agent_has_flag[i]:
                        valid_pos = False
                        while not valid_pos:
                            pos = np.random.choice((-1,1), size=2) * np.random.rand(2) * (self.env_size/2 - self.agent_radius) + self.env_size/2
                            valid_pos = self._check_valid_pos(pos, agent_positions, flag_homes)[0] and not self._check_on_sides(pos, player.team)
                    elif self.default_init:
                        flag_home = self.flag_homes[player.team]
                        closest_scrim_line_point = closest_point_on_line(*self.scrimmage_coords, flag_home)
                        halfway_point = (flag_home + closest_scrim_line_point)/2

                        mag, _ = vec_to_mag_heading(halfway_point - flag_home)
                        if mag < self.flag_keepout_radius:
                            raise Exception("Flag is too close to scrimmage line.")

                        spawn_line_env_intersection_1 = self._get_polygon_intersection(halfway_point, self.scrimmage_vec, self.env_corners)[1]
                        spawn_line_env_intersection_2 = self._get_polygon_intersection(halfway_point, -self.scrimmage_vec, self.env_corners)[1]
                        spawn_line_mag = np.linalg.norm(spawn_line_env_intersection_1 - spawn_line_env_intersection_2)
                        spawn_line_unit_vec = (spawn_line_env_intersection_2 - spawn_line_env_intersection_1)/spawn_line_mag

                        agent_idx_within_team = np.where(self.agent_ids_of_team[player.team] == player.id)[0] + 1
                        pos = spawn_line_env_intersection_1 + (spawn_line_mag * agent_idx_within_team/(self.team_size + 1)) * spawn_line_unit_vec

                        pos[0] = max(self.agent_radius, min(self.env_size[0] - self.agent_radius, pos[0])) #project out-of-bounds pos back into the environment
                        pos[1] = max(self.agent_radius, min(self.env_size[1] - self.agent_radius, pos[1])) #project out-of-bounds pos back into the environment

                        valid_pos = self._check_valid_pos(pos, agent_positions, flag_homes)[0] and self._check_on_sides(pos, player.team)
                        while not valid_pos:
                            pos = np.random.choice((-1,1), size=2) * np.random.rand(2) * (self.env_size/2 - self.agent_radius) + self.env_size/2
                            valid_pos = self._check_valid_pos(pos, agent_positions, flag_homes)[0] and self._check_on_sides(pos, player.team)
                    else:
                        valid_pos = False
                        while not valid_pos:
                            pos = np.random.choice((-1,1), size=2) * np.random.rand(2) * (self.env_size/2 - self.agent_radius) + self.env_size/2
                            valid_pos, _ = self._check_valid_pos(pos, agent_positions, flag_homes)
                # save pos
                agent_positions.append(pos)
                agent_pos_dict[player.id] = pos
            else:
                # check if specified initial pos is in collision
                valid_pos, collision_type = self._check_valid_pos(agent_pos_dict[player.id], [], flag_homes) #does not check for collisions with agents
                if not valid_pos:
                    raise Exception(
                        f"Specified initial pos ({agent_pos_dict[player.id]}) for agent {player.id} is in collision with environment object type '{collision_type}'"
                    )

                # if applicable, check that agent with flag is not on-sides
                if agent_has_flag[i] and self._check_on_sides(agent_pos_dict[player.id], player.team):
                    raise Exception(
                        f"Agent {player.id} was specified as having a flag, but its specified initial pos ({agent_pos_dict[player.id]}) is on-sides. This combination is not allowed."
                    )

            # pos variable for picked up flag (if applicable), as well as heading and on-sides calculations
            pos = agent_pos_dict[player.id]
            
            ## picked up flag (if any) ##
            if agent_has_flag[i]:
                self.state['flag_position'][other_team_idx] = copy.deepcopy(pos)
            
            ## speed ##
            if player.id not in agent_spd_dict:
                if self.default_init:
                    speed = 0.0
                else:
                    speed = self.max_speeds[player.id] * np.random.rand()
                
                # save speed
                agent_spd_dict[player.id] = speed
            
            ## heading ##
            if player.id not in agent_hdg_dict:
                if self.default_init:
                    closest_scrim_line_point = closest_point_on_line(*self.scrimmage_coords, pos)
                    _, heading = vec_to_mag_heading(closest_scrim_line_point - pos)
                else:
                    heading = 360 * np.random.rand() - 180
                
                # save heading
                agent_hdg_dict[player.id] = heading

            ## on-sides ##
            agent_on_sides.append(self._check_on_sides(pos, player.team))

        ### convert dicts to array in the order of self.agents (which matches self.players) ###
        agent_positions = []
        agent_spd_hdg = []
        for agent_id in self.agents:
            agent_positions.append(agent_pos_dict[agent_id])
            agent_spd_hdg.append((agent_spd_dict[agent_id], agent_hdg_dict[agent_id]))

        return np.array(agent_positions), np.array(agent_spd_hdg), np.array(agent_on_sides, dtype=bool)

    def _check_valid_pos(self, new_pos, agent_positions, flag_homes):
        """
        Returns
        -------
            collision type: string or None
            collision bool
        """
        new_pos = np.asarray(new_pos)
        agent_positions = np.asarray(agent_positions)
        flag_homes = np.asarray(flag_homes)

        #agents
        if len(agent_positions) > 0:
            ag_distance = np.linalg.norm(agent_positions - new_pos, axis=-1)
            if np.any(ag_distance <= 2*self.agent_radius):
                return False, "agent"

        #flags
        flag_distance = np.linalg.norm(flag_homes - new_pos, axis=-1)
        if np.any(flag_distance <= self.flag_keepout_radius):
            return False, "flag"

        #obstacles
        ## TODO: add check to make sure agent isn't spawned inside an obstacle
        if detect_collision(new_pos, self.agent_radius, self.obstacle_geoms):
            return False, "obstacle"

        #out-of-bounds
        if not np.all((self.agent_radius < new_pos) & (new_pos < (self.env_size - self.agent_radius))):
            return False, "oob"

        return True, None

    def _get_dists_to_boundary(self):
        """
        Returns a list of numbers of length self.num_agents
        where each number is the corresponding agents min distance to a boundary wall.
        """
        distances_to_walls = defaultdict(dict)
        for player in self.players.values():
            i = player.id
            x_pos = player.pos[0]
            y_pos = player.pos[1]

            distances_to_walls[i]["left_dist"] = x_pos
            distances_to_walls[i]["right_dist"] = self.env_size[0] - x_pos
            distances_to_walls[i]["bottom_dist"] = y_pos
            distances_to_walls[i]["top_dist"] = self.env_size[1] - y_pos

        return distances_to_walls

    def _get_dists_between_agents(self):
        """Returns dictionary of distances between agents indexed by agent numbers."""
        agt_to_agt_vecs = {}

        for player in self.players.values():
            i = player.id
            agt_to_agt_vecs[i] = {}
            i_pos = player.pos
            for other_player in self.players.values():
                j = other_player.id
                j_pos = other_player.pos
                agt_to_agt_vecs[i][j] = [j_pos[0] - i_pos[0], j_pos[1] - i_pos[1]]

        return agt_to_agt_vecs

    def _get_dist_to_flags(self):
        """Returns a dictionary mapping observation keys to 2d arrays."""
        flag_vecs = {}

        for player in self.players.values():
            flag_vecs[player.id] = {}
            team_idx = int(player.team)
            i_pos = player.pos
            proFlag_pos = self.flags[team_idx].pos
            retFlag_pos = self.flags[int(not team_idx)].pos
            flag_vecs[player.id]["own_home_dist"] = [proFlag_pos[0] - i_pos[0], proFlag_pos[1] - i_pos[1]]
            flag_vecs[player.id]["opponent_home_dist"] = [
                retFlag_pos[0] - i_pos[0],
                retFlag_pos[1] - i_pos[1],
            ]

        return flag_vecs

    def _get_dist_bearing_to_obstacles(self):
        """Computes the distance and heading from each player to each obstacle"""
        dist_bearing_to_obstacles = dict()
        for player in self.players.values():
            player_pos = player.pos
            player_dists_to_obstacles = list()
            for obstacle in self.obstacles:
                # TODO: vectorize
                dist_to_obstacle = obstacle.distance_from(player_pos, radius=self.agent_radius, heading=player.heading)
                player_dists_to_obstacles.append(dist_to_obstacle)
            dist_bearing_to_obstacles[player.id] = player_dists_to_obstacles
        self.state["dist_bearing_to_obstacles"] = dist_bearing_to_obstacles

    def _build_base_env_geom(
        self,
        env_bounds,
        flag_homes,
        scrimmage_coords,
        env_bounds_unit: str,
        flag_homes_unit: str,
        scrimmage_coords_unit: str,
        agent_radius: float,
        flag_radius: float,
        flag_keepout_radius: float,
        catch_radius: float,
        lidar_range: float,
    ):
        #### Basic Checks ####
        ### auto env_bounds and flag_homes ###
        if self._is_auto_string(env_bounds) and (
            self._is_auto_string(flag_homes[Team.BLUE_TEAM])
            or self._is_auto_string(flag_homes[Team.RED_TEAM])
        ):
            raise Exception(
                "Either env_bounds or blue AND red flag homes must be set in config_dict (cannot both be 'auto')"
            )
        ### flag_homes ###

        if self.gps_env:
            ### environment bounds ###
            if self._is_auto_string(env_bounds):
                flag_home_blue = np.asarray(flag_homes[Team.BLUE_TEAM])
                flag_home_red = np.asarray(flag_homes[Team.RED_TEAM])

                if flag_homes_unit == "m":
                    raise Exception(
                        "Flag homes must be specified in aboslute coordinates (lat/long or web mercator xy) to auto-generate gps environment bounds."
                    )
                elif flag_homes_unit == "ll":
                    # convert flag poses to web mercator xy
                    flag_home_blue = np.asarray(mt.xy(*flag_home_blue[-1::-1]))
                    flag_home_red = np.asarray(mt.xy(*flag_home_red[-1::-1]))

                flag_vec = wrap_mercator_x(flag_home_blue - flag_home_red)
                flag_distance = np.linalg.norm(flag_vec)

                if flag_distance == 0:
                    raise Exception(
                        "Flag homes of opposite teams cannot be in the same location."
                    )

                flag_unit_vec = flag_vec / flag_distance
                flag_perp_vec = np.array([-flag_unit_vec[1], flag_unit_vec[0]])

                # check if bounds will wrap more than once around the world
                env_width = (
                    np.abs(flag_vec[0]) +
                    (flag_distance/6) * np.abs(flag_unit_vec[0]) +
                    (flag_distance/3) * np.abs(flag_perp_vec[0])
                )
                if env_width > 2*EPSG_3857_EXT_X:
                    raise Exception(
                        "Automatic construction of environment bounds based on flag poses failed. \
Desired environment width is greater than earth's equatorial diameter."
                    )

                # assuming default aquaticus field size ratio drawn on web mercator, these bounds will contain it
                bounds_pt1 = flag_home_blue + (flag_distance/6) * flag_unit_vec + (flag_distance/3) * flag_perp_vec
                bounds_pt2 = flag_home_blue + (flag_distance/6) * flag_unit_vec + (flag_distance/3) * -flag_perp_vec
                bounds_pt3 = flag_home_red + (flag_distance/6) * -flag_unit_vec + (flag_distance/3) * flag_perp_vec
                bounds_pt4 = flag_home_red + (flag_distance/6) * -flag_unit_vec + (flag_distance/3) * -flag_perp_vec
                bounds_points = wrap_mercator_x([bounds_pt1, bounds_pt2, bounds_pt3, bounds_pt4])

                # determine bounds
                if np.sign(flag_vec[0]) == 1:
                    # blue flag on right
                    if np.sign(flag_vec[1]) == 1:
                        xmin = bounds_points[2][0]
                        xmax = bounds_points[1][0]
                    elif np.sign(flag_vec[1]) == -1:
                        xmin = bounds_points[3][0]
                        xmax = bounds_points[0][0]
                    else:
                        xmin = bounds_points[2][0]
                        xmax = bounds_points[0][0]
                elif np.sign(flag_vec[0]) == -1:
                    # red flag on right
                    if np.sign(flag_vec[1]) == 1:
                        xmin = bounds_points[0][0]
                        xmax = bounds_points[3][0]
                    elif np.sign(flag_vec[1]) == -1:
                        xmin = bounds_points[1][0]
                        xmax = bounds_points[2][0]
                    else:
                        xmin = bounds_points[0][0]
                        xmax = bounds_points[2][0]
                else:
                    # blue flag x == red flag x
                    if np.sign(flag_vec[1]) == 1:
                        #blue flag on top
                        xmin = bounds_points[0][0]
                        xmax = bounds_points[1][0]
                    else:
                        #red flag on top
                        xmin = bounds_points[1][0]
                        xmax = bounds_points[0][0]

                env_bounds = np.zeros((2, 2))
                env_bounds[0][0] = xmin #left x bound
                env_bounds[1][0] = xmax #right y bound
                env_bounds[0][1] = np.min(bounds_points[:, 1]) #lower y bound
                env_bounds[1][1] = np.max(bounds_points[:, 1]) #upper y bound
            else:
                env_bounds = np.asarray(env_bounds)

                if env_bounds_unit == "m":
                    # check for exceptions
                    if (
                        self._is_auto_string(flag_homes[Team.BLUE_TEAM])
                        or self._is_auto_string(flag_homes[Team.RED_TEAM])
                        or flag_homes_unit == "m"
                    ):
                        raise Exception(
                            "Flag locations must be specified in aboslute coordinates (lat/long or web mercator xy) \
when gps environment bounds are specified in meters"
                        )

                    if len(env_bounds.shape) == 1:
                        env_bounds = np.array([
                            (0.0, 0.0),
                            env_bounds
                        ])
                    else:
                        raise Exception(
                            "Environment bounds in meters should be given as [xmax, ymax]"
                        )

                    if np.any(env_bounds[1] == 0.0):
                        raise Exception(
                            "Environment max bounds must be > 0 when specified in meters"
                        )

                    # get flag midpoint
<<<<<<< HEAD
                    if flag_homes_unit == "wm_xy":
                        flag_home_blue = np.flip(_sm2ll(*flag_homes[Team.BLUE_TEAM]))
                        flag_home_red = np.flip(_sm2ll(*flag_homes[Team.RED_TEAM]))
=======
                    flag_home_blue = np.asarray(flag_homes[Team.BLUE_TEAM])
                    flag_home_red = np.asarray(flag_homes[Team.RED_TEAM])

                    if flag_homes_unit == "wm_xy":
                        flag_home_blue = np.flip(_sm2ll(*flag_home_blue))
                        flag_home_red = np.flip(_sm2ll(*flag_home_red))
>>>>>>> f446b292

                    geodict_flags = Geodesic.WGS84.Inverse(
                        lat1=flag_home_blue[0],
                        lon1=flag_home_blue[1],
                        lat2=flag_home_red[0],
                        lon2=flag_home_red[1]
                    )
                    geodict_flag_midpoint = Geodesic.WGS84.Direct(
                        lat1=flag_home_blue[0],
                        lon1=flag_home_blue[1],
                        azi1=geodict_flags["azi1"],
                        s12=geodict_flags["s12"]/2
                    )
                    flag_midpoint = (
                        geodict_flag_midpoint["lat2"],
                        geodict_flag_midpoint["lon2"]
                    )

                    # vertical bounds
                    env_top = Geodesic.WGS84.Direct(
                        lat1=flag_midpoint[0],
                        lon1=flag_midpoint[1],
                        azi1=0,  # degrees
                        s12=env_bounds[1][1]/2
                    )["lat2"]
                    env_bottom = Geodesic.WGS84.Direct(
                        lat1=flag_midpoint[0],
                        lon1=flag_midpoint[1],
                        azi1=180,  # degrees
                        s12=env_bounds[1][1]/2
                    )["lat2"]

                    # horizontal bounds
                    geoc_lat = np.arctan(
                        (POLAR_RADIUS / EQUATORIAL_RADIUS)**2 * np.tan(np.deg2rad(flag_midpoint[0]))
                    )
                    small_circle_circum = np.pi * 2*EQUATORIAL_RADIUS * np.cos(geoc_lat)
                    env_left = flag_midpoint[1] - 360*(0.5*env_bounds[1][0] / small_circle_circum)
                    env_right = flag_midpoint[1] + 360*(0.5*env_bounds[1][0] / small_circle_circum)

                    env_left = angle180(env_left)
                    env_right = angle180(env_right)

                    # convert bounds to web mercator xy
                    env_bounds = np.array([
                        mt.xy(env_left, env_bottom),
                        mt.xy(env_right, env_top)
                    ])
                else:
                    # reshape to group by min and max bounds
                    env_bounds = env_bounds.reshape((2,2))

                    # check for exceptions
                    if np.any(env_bounds[0] == env_bounds[1]):
                        raise Exception(
                            f"The specified environment bounds {env_bounds} form an environment of zero area."
                        )

                    # convert bounds to web mercator xy
                    if env_bounds_unit == "ll":
                        env_bounds = np.array([
                            mt.xy(*env_bounds[0][-1::-1]),
                            mt.xy(*env_bounds[1][-1::-1])
                        ])

            # unit
            env_bounds_unit = "wm_xy"

            # match x bound sign (if applicable)
            if np.abs(env_bounds[0, 0]) == EPSG_3857_EXT_X:
                env_bounds[0, 0] = -EPSG_3857_EXT_X
            if np.abs(env_bounds[1, 0]) == EPSG_3857_EXT_X:
                env_bounds[1, 0] = EPSG_3857_EXT_X

            # clip y bounds
            #TODO: add a warning if the bounds do need to be clipped
            if np.any(np.abs(env_bounds[:, 1]) > EPSG_3857_EXT_Y):
                raise Warning(f"Clipping environment latitude bounds {env_bounds[:, 1]} to fall between {[-EPSG_3857_EXT_Y, EPSG_3857_EXT_Y]}")
                env_bounds[:, 1] = np.clip(env_bounds[:, 1], -EPSG_3857_EXT_Y, EPSG_3857_EXT_Y)

            # environment size, diagonal, corners, and edges
            self.env_size = wrap_mercator_x_dist(np.diff(env_bounds, axis=0)[0])
            self.env_diag = np.linalg.norm(self.env_size)

            self.env_ll = np.array([0.0, 0.0])              #ll = lower left
            self.env_lr = np.array([self.env_size[0], 0.0]) #lr = lower right
            self.env_ur = np.array(self.env_size)           #ur = upper right
            self.env_ul = np.array([0.0, self.env_size[1]]) #ul = upper left

            self.env_corners = np.array([
                self.env_ll,
                self.env_lr,
                self.env_ur,
                self.env_ul
            ])
            self.env_edges = np.array([
                [self.env_ll, self.env_lr],
                [self.env_lr, self.env_ur],
                [self.env_ur, self.env_ul],
                [self.env_ul, self.env_ll],
            ])

            ### flags home ###
            # auto home
            if self._is_auto_string(flag_homes[Team.BLUE_TEAM]) and self._is_auto_string(flag_homes[Team.RED_TEAM]):
                flag_homes[Team.BLUE_TEAM] = wrap_mercator_x(
                    env_bounds[0] + np.array([7/8 * self.env_size[0], 0.5 * self.env_size[0]])
                )
                flag_homes[Team.RED_TEAM] = wrap_mercator_x(
                    env_bounds[0] + np.array([1/8 * self.env_size[0], 0.5 * self.env_size[0]])
                )
            elif self._is_auto_string(flag_homes[Team.BLUE_TEAM]) or self._is_auto_string(flag_homes[Team.RED_TEAM]):
                raise Exception("Flag homes should be either all 'auto', or all specified")
            else:
                if flag_homes_unit == "m":
                    raise Exception("'m' (meters) should only be used to specify flag homes when gps_env is False")

                flag_homes[Team.BLUE_TEAM] = np.asarray(flag_homes[Team.BLUE_TEAM])
                flag_homes[Team.RED_TEAM] = np.asarray(flag_homes[Team.RED_TEAM])

                if flag_homes_unit == "ll":
                    # convert flag poses to web mercator xy
                    flag_homes[Team.BLUE_TEAM] = mt.xy(*flag_homes[Team.BLUE_TEAM][-1::-1])
                    flag_homes[Team.RED_TEAM] = mt.xy(*flag_homes[Team.RED_TEAM][-1::-1])

            # normalize relative to environment bounds
            flag_homes[Team.BLUE_TEAM] = wrap_mercator_x_dist(flag_homes[Team.BLUE_TEAM] - env_bounds[0]) 
            flag_homes[Team.RED_TEAM] = wrap_mercator_x_dist(flag_homes[Team.RED_TEAM] - env_bounds[0])

            # blue flag
            if (
                np.any(flag_homes[Team.BLUE_TEAM] <= 0) or
                np.any(flag_homes[Team.BLUE_TEAM] >= self.env_size)
            ):
                raise Exception(
                    f"Blue flag home {flag_homes[Team.BLUE_TEAM]} must fall within (non-inclusive) environment bounds {env_bounds}"
                )

            #red flag
            if (
                np.any(flag_homes[Team.RED_TEAM] <= 0) or
                np.any(flag_homes[Team.RED_TEAM] >= self.env_size)
            ):
                raise Exception(
                    f"Red flag home {flag_homes[Team.RED_TEAM]} must fall within (non-inclusive) environment bounds {env_bounds}"
                )

            # unit
            flag_homes_unit = "wm_xy"

            ### scrimmage line ###
            if self._is_auto_string(scrimmage_coords):
                flags_vec = flag_homes[Team.BLUE_TEAM] - flag_homes[Team.RED_TEAM]

                scrim_vec1 = np.array([-flags_vec[1], flags_vec[0]])
                scrim_vec2 = np.array([flags_vec[1], -flags_vec[0]])
                flags_midpoint = 0.5 * (flag_homes[Team.BLUE_TEAM] + flag_homes[Team.RED_TEAM])

                scrimmage_coord1 = self._get_polygon_intersection(flags_midpoint, scrim_vec1, self.env_corners)[1]
                scrimmage_coord2 = self._get_polygon_intersection(flags_midpoint, scrim_vec2, self.env_corners)[1]
                scrimmage_coords = np.asarray([scrimmage_coord1, scrimmage_coord2])
            else:
                # check and convert units if necessary
                if scrimmage_coords_unit == "m":
                    raise Exception(
                        "'m' (meters) should only be used to specify flag homes when gps_env is False"
                    )
                elif scrimmage_coords_unit == "wm_xy":
                    pass
                elif scrimmage_coords_unit == "ll":
                    scrimmage_coords_1 = mt.xy(*scrimmage_coords[0])
                    scrimmage_coords_2 = mt.xy(*scrimmage_coords[1])
                    scrimmage_coords = np.array([scrimmage_coords_1, scrimmage_coords_2])
                else:
                    raise Exception(
                        f"Unit '{scrimmage_coords_unit}' not recognized. Please choose from 'll' or 'wm_xy' for gps environments."
                    )
<<<<<<< HEAD

                # check for exceptions
                if np.all(scrimmage_coords[0] == scrimmage_coords[1]):
                    raise Exception(
                        "Scrimmage line must be specified with two DIFFERENT coordinates"
                    )
                if scrimmage_coords[0][0] == scrimmage_coords[1][0] and (
                    scrimmage_coords[0][0] == env_bounds[0][0] or
                    scrimmage_coords[0][0] == env_bounds[1][0]
                ):
                    raise Exception(
                        f"Specified scrimmage line coordinates {scrimmage_coords} lie on the same vertical edge of the env boundary."
                    )
                if scrimmage_coords[0][1] == scrimmage_coords[1][1] and (
                    scrimmage_coords[0][1] == env_bounds[0][1] or
                    scrimmage_coords[0][1] == env_bounds[1][1]
                ):
                    raise Exception(
                        f"Specified scrimmage line coordinates {scrimmage_coords} lie on the same horizontal edge of the env boundary."
                    )

                # normalize relative to environment bounds
                scrimmage_coords_wm_xy = copy.deepcopy(scrimmage_coords)
                scrimmage_coords = wrap_mercator_x_dist(scrimmage_coords - env_bounds[0])

                # extend scrimmage line if necessary to fully divide environment
                if scrimmage_coords[1][1] == scrimmage_coords[0][1]:  # horizontal line
                    extended_point_1 = [-scrimmage_coords[0][0], scrimmage_coords[0][1]]
                    extended_point_2 = [self.env_size[0] + (self.env_size[0] - scrimmage_coords[1][0]), scrimmage_coords[1][1]]
                elif scrimmage_coords[1][0] == scrimmage_coords[0][0]:  # vertical line
                    extended_point_1 = [scrimmage_coords[0][0], -scrimmage_coords[0][1]]
                    extended_point_2 = [scrimmage_coords[1][0], self.env_size[1] + (self.env_size[1] - scrimmage_coords[1][1])]
                else:
                    scrimmage_slope = (scrimmage_coords[1][1] - scrimmage_coords[0][1]) / (scrimmage_coords[1][0] - scrimmage_coords[0][0])

                    # compute intersection point for the first scrimmage_coord
                    t_env_bound_x1 = -scrimmage_coords[0][0] * scrimmage_slope
                    t_env_bound_y1 = (-scrimmage_coords[0][1] / scrimmage_slope if scrimmage_slope != 0 else 0)
                    t_env_bound_x2 = (self.env_size[0] - scrimmage_coords[0][0]) * scrimmage_slope
                    t_env_bound_y2 = ((self.env_size[1] - scrimmage_coords[0][1]) / scrimmage_slope if scrimmage_slope != 0 else 0)
                    t_env_bounds = [t_env_bound_x1, t_env_bound_y1, t_env_bound_x2, t_env_bound_y2]
                    max_t = max(t_env_bounds) * 10
                    min_t = min(t_env_bounds) * 10

                    extended_point_1 = (scrimmage_coords[0] + np.array([max_t, max_t * scrimmage_slope]) if max_t > 0 else scrimmage_coords[0])
                    extended_point_2 = (scrimmage_coords[0] + np.array([min_t, min_t * scrimmage_slope]) if min_t < 0 else scrimmage_coords[0])

                extended_scrimmage_coords = np.array([extended_point_1, extended_point_2])
                full_scrim_line = LineString(extended_scrimmage_coords)
                scrim_line_env_intersection = intersection(full_scrim_line, Polygon(self.env_corners))

                if (
                    scrim_line_env_intersection.is_empty or
                    len(scrim_line_env_intersection.coords) == 1 #only intersects a vertex
                ):
                    raise Exception(
                        f"Specified scrimmage line coordinates {scrimmage_coords_wm_xy} create a line that does not bisect the environment of bounds {env_bounds}"
                    )
                else:
                    scrim_line_env_intersection = np.array(scrim_line_env_intersection.coords)

                    # intersection points should lie on boundary (if they don't then the line doesn't bisect the env)
                    if not (
                        (
                            (0 <= scrim_line_env_intersection[0][0] <= self.env_size[0]) and
                            ((scrim_line_env_intersection[0][1] == 0) or (scrim_line_env_intersection[0][1] == self.env_size[1]))
                            ) or
                        (
                            (0 <= scrim_line_env_intersection[0][1] <= self.env_size[1]) and
                            ((scrim_line_env_intersection[0][0] == 0) or (scrim_line_env_intersection[0][0] == self.env_size[0]))
                            )
                    ):
                        raise Exception(
                            f"Specified scrimmage line coordinates {scrimmage_coords_wm_xy} create a line that does not bisect the environment of bounds {env_bounds}"
                        )
                    if not (
                        (
                            (0 <= scrim_line_env_intersection[1][0] <= self.env_size[0]) and
                            ((scrim_line_env_intersection[1][1] == 0) or (scrim_line_env_intersection[1][1] == self.env_size[1]))
                            ) or
                        (
                            (0 <= scrim_line_env_intersection[1][1] <= self.env_size[1]) and
                            ((scrim_line_env_intersection[1][0] == 0) or (scrim_line_env_intersection[1][0] == self.env_size[0]))
                            )
                    ):
                        raise Exception(
                            f"Specified scrimmage line coordinates {scrimmage_coords_wm_xy} create a line that does not bisect the environment of bounds {env_bounds}"
                        )

                    scrimmage_coords = scrim_line_env_intersection

            # unit
            scrimmage_coords_unit = "wm_xy"

            ### agent and flag geometries ###
            lon1, lat1 = _sm2ll(*env_bounds[0])
            lon2, lat2 = _sm2ll(*env_bounds[1])
            lon_diff = self._longitude_diff_west2east(lon1, lon2)

            if np.abs(lat1) > np.abs(lat2):
                lat = lat1
            else:
                lat = lat2

            geoc_lat = np.arctan((POLAR_RADIUS / EQUATORIAL_RADIUS) ** 2 * np.tan(np.deg2rad(lat)))
            small_circle_circum = np.pi * 2 * EQUATORIAL_RADIUS * np.cos(geoc_lat)

            # use most warped (squished) horizontal environment border to underestimate the number of
            # meters per mercator xy, therefore overestimate how close objects are to one another
            self.meters_per_mercator_xy = (small_circle_circum * (lon_diff / 360) / self.env_size[0])
            agent_radius /= self.meters_per_mercator_xy
            flag_radius /= self.meters_per_mercator_xy
            catch_radius /= self.meters_per_mercator_xy
            flag_keepout_radius /= self.meters_per_mercator_xy
            lidar_range /= self.meters_per_mercator_xy

        else:
            ### environment bounds ###
            if env_bounds_unit != "m":
                raise Exception(
                    "Environment bounds unit must be meters ('m') when gps_env is False"
                )
            if self._is_auto_string(env_bounds):
                if np.any(np.sign([flag_homes[Team.BLUE_TEAM], flag_homes[Team.RED_TEAM]]) == -1):
                    raise Exception(
                        "Flag coordinates must be in the positive quadrant when gps_env is False"
                    )
                if np.any(np.sign([flag_homes[Team.BLUE_TEAM], flag_homes[Team.RED_TEAM]]) == 0):
                    raise Exception(
                        "Flag coordinates must not lie on the axes of the positive quadrant when gps_env is False"
                    )
                #environment size
                flag_xmin = min(flag_homes[Team.BLUE_TEAM][0], flag_homes[Team.RED_TEAM][0])
                flag_ymin = min(flag_homes[Team.BLUE_TEAM][1], flag_homes[Team.RED_TEAM][1])

                flag_xmax = max(flag_homes[Team.BLUE_TEAM][0], flag_homes[Team.RED_TEAM][0])
                flag_ymax = max(flag_homes[Team.BLUE_TEAM][1], flag_homes[Team.RED_TEAM][1])

                self.env_size = np.array([flag_xmax + flag_xmin, flag_ymax + flag_ymin])
                env_bounds = np.array([(0.0, 0.0), self.env_size])
            else:
                env_bounds = np.asarray(env_bounds)

                if len(env_bounds.shape) == 1:
                    if np.any(env_bounds == 0.0):
                        raise Exception("Environment max bounds must be > 0 when specified in meters")

                    # environment size
                    self.env_size = env_bounds
                    env_bounds = np.array([
                        (0.0, 0.0),
                        env_bounds
                    ])
                else:
                    raise Exception(
                            "Environment bounds in meters should be given as [xmax, ymax]"
                        )

            # environment diagonal, corners, and edges
            self.env_diag = np.linalg.norm(self.env_size)

            self.env_ll = np.array([0.0, 0.0])              #ll = lower left
            self.env_lr = np.array([self.env_size[0], 0.0]) #lr = lower right
            self.env_ur = np.array(self.env_size)           #ur = upper right
            self.env_ul = np.array([0.0, self.env_size[1]]) #ul = upper left

            self.env_corners = np.array([
                self.env_ll,
                self.env_lr,
                self.env_ur,
                self.env_ul
            ])
            self.env_edges = np.array([
                [self.env_ll, self.env_lr],
                [self.env_lr, self.env_ur],
                [self.env_ur, self.env_ul],
                [self.env_ul, self.env_ll],
            ])

            ### flags home ###
            # auto home
            if self._is_auto_string(flag_homes[Team.BLUE_TEAM]) and self._is_auto_string(flag_homes[Team.RED_TEAM]):
                if flag_homes_unit == "ll" or flag_homes_unit == "wm_xy":
                    raise Exception(
                        "'ll' (Lat/Long) and 'wm_xy' (web mercator xy) units should only be used when gps_env is True"
                    )
                flag_homes[Team.BLUE_TEAM] = np.array([7/8*self.env_size[0], 0.5*self.env_size[1]])
                flag_homes[Team.RED_TEAM] = np.array([1/8*self.env_size[0], 0.5*self.env_size[1]])
            elif self._is_auto_string(flag_homes[Team.BLUE_TEAM]) or self._is_auto_string(flag_homes[Team.RED_TEAM]):
                raise Exception(
                    "Flag homes are either all 'auto', or all specified"
                )
            else:
                flag_homes[Team.BLUE_TEAM] = np.asarray(flag_homes[Team.BLUE_TEAM])
                flag_homes[Team.RED_TEAM] = np.asarray(flag_homes[Team.RED_TEAM])

            #blue flag
            if (
                np.any(flag_homes[Team.BLUE_TEAM] <= env_bounds[0]) or
                np.any(flag_homes[Team.BLUE_TEAM] >= env_bounds[1])
            ):
                raise Exception(
                    f"Blue flag home {flag_homes[Team.BLUE_TEAM]} must fall within (non-inclusive) environment bounds {env_bounds}"
                )

            #red flag
            if (
                np.any(flag_homes[Team.RED_TEAM] <= env_bounds[0]) or
                np.any(flag_homes[Team.RED_TEAM] >= env_bounds[1])
            ):
                raise Exception(f"Red flag home {flag_homes[Team.RED_TEAM]} must fall within (non-inclusive) environment bounds {env_bounds}")

            ### scrimmage line ###
            if self._is_auto_string(scrimmage_coords):
                flags_vec = flag_homes[Team.BLUE_TEAM] - flag_homes[Team.RED_TEAM]

                scrim_vec1 = np.array([-flags_vec[1], flags_vec[0]])
                scrim_vec2 = np.array([flags_vec[1], -flags_vec[0]])
                flags_midpoint = 0.5 * (flag_homes[Team.BLUE_TEAM] + flag_homes[Team.RED_TEAM])

                scrimmage_coord1 = self._get_polygon_intersection(flags_midpoint, scrim_vec1, self.env_corners)[1]
                scrimmage_coord2 = self._get_polygon_intersection(flags_midpoint, scrim_vec2, self.env_corners)[1]
                scrimmage_coords = np.asarray([scrimmage_coord1, scrimmage_coord2])
            else:
                if scrimmage_coords_unit == "ll" or scrimmage_coords_unit == "wm_xy":
                    raise Exception(
                        "'ll' (Lat/Long) and 'wm_xy' (web mercator xy) units should only be used when gps_env is True"
                    )

                scrimmage_coords = np.asarray(scrimmage_coords)

                if np.all(scrimmage_coords[0] == scrimmage_coords[1]):
                    raise Exception(
                        "Scrimmage line must be specified with two DIFFERENT coordinates"
                    )
                if scrimmage_coords[0][0] == scrimmage_coords[1][0] and (
                    scrimmage_coords[0][0] == env_bounds[0][0] or
                    scrimmage_coords[0][0] == env_bounds[1][0]
                ):
                    raise Exception(
                        f"Specified scrimmage line coordinates {scrimmage_coords} cannot lie on the same edge of the env boundary"
                    )
                if scrimmage_coords[0][1] == scrimmage_coords[1][1] and (
                    scrimmage_coords[0][1] == env_bounds[0][1] or
                    scrimmage_coords[0][1] == env_bounds[1][1]
                ):
                    raise Exception(
                        f"Specified scrimmage line coordinates {scrimmage_coords} cannot lie on the same edge of the env boundary"
                    )

                # env biseciton check
                full_scrim_line = LineString(scrimmage_coords)
                scrim_line_env_intersection = intersection(full_scrim_line, Polygon(self.env_corners))

                if (
                    scrim_line_env_intersection.is_empty or
                    len(scrim_line_env_intersection.coords) == 1 #only intersects a vertex
                ):
                    raise Exception(
                        f"Specified scrimmage line coordinates {scrimmage_coords} create a line that does not bisect the environment of bounds {env_bounds}"
                    )
                else:
                    scrim_line_env_intersection = np.array(scrim_line_env_intersection.coords)

                    # intersection points should lie on boundary (if they don't then the line doesn't bisect the env)
                    if not (
                        (
                            (env_bounds[0][0] <= scrim_line_env_intersection[0][0] <= env_bounds[1][0]) and
                            ((scrim_line_env_intersection[0][1] == env_bounds[0][1]) or (scrim_line_env_intersection[0][1] == env_bounds[1][1]))
                            ) or
                        (
                            (env_bounds[0][1] <= scrim_line_env_intersection[0][1] <= env_bounds[1][1]) and
                            ((scrim_line_env_intersection[0][0] == env_bounds[0][0]) or (scrim_line_env_intersection[0][0] == env_bounds[1][0]))
                            )
                    ):
                        raise Exception(
                            f"Specified scrimmage line coordinates {scrimmage_coords} create a line that does not bisect the environment of bounds {env_bounds}"
                        )
                    if not (
                        (
                            (env_bounds[0][0] <= scrim_line_env_intersection[1][0] <= env_bounds[1][0]) and
                            ((scrim_line_env_intersection[1][1] == env_bounds[0][1]) or (scrim_line_env_intersection[1][1] == env_bounds[1][1]))
                            ) or
                        (
                            (env_bounds[0][1] <= scrim_line_env_intersection[1][1] <= env_bounds[1][1]) and
                            ((scrim_line_env_intersection[1][0] == env_bounds[0][0]) or (scrim_line_env_intersection[1][0] == env_bounds[1][0]))
                            )
                    ):
                        raise Exception(
                            f"Specified scrimmage line coordinates {scrimmage_coords} create a line that does not bisect the environment of bounds {env_bounds}"
                        )

        ### Set Attributes ###
        # environment geometries
        self.env_bounds = env_bounds
        self.env_bounds_unit = env_bounds_unit

        self.flag_homes = flag_homes
        self.flag_homes_unit = flag_homes_unit

        self.scrimmage_coords = scrimmage_coords
        self.scrimmage_coords_unit = scrimmage_coords_unit
        self.scrimmage_vec = scrimmage_coords[1] - scrimmage_coords[0]

        # on sides
        scrim2blue = self.flag_homes[Team.BLUE_TEAM] - scrimmage_coords[0]
        scrim2red = self.flag_homes[Team.RED_TEAM] - scrimmage_coords[0]

        self.on_sides_sign = {}
        self.on_sides_sign[Team.BLUE_TEAM] = np.sign(np.cross(self.scrimmage_vec, scrim2blue))
        self.on_sides_sign[Team.RED_TEAM] = np.sign(np.cross(self.scrimmage_vec, scrim2red))

        # flag bisection check
        if self.on_sides_sign[Team.BLUE_TEAM] == self.on_sides_sign[Team.RED_TEAM]:
            raise Exception(
                "The specified flag locations and scrimmage line coordinates are not valid because the scrimmage line does not divide the flag locations"
            )

        closest_point_blue_flag_to_scrimmage_line = closest_point_on_line(
            self.scrimmage_coords[0],
            self.scrimmage_coords[1],
            self.flag_homes[Team.BLUE_TEAM]
        )
        closest_point_red_flag_to_scrimmage_line = closest_point_on_line(
            self.scrimmage_coords[0],
            self.scrimmage_coords[1],
            self.flag_homes[Team.RED_TEAM]
        )

        dist_blue_flag_to_scrimmage_line = np.linalg.norm(closest_point_blue_flag_to_scrimmage_line - self.flag_homes[Team.BLUE_TEAM])
        dist_red_flag_to_scrimmage_line = np.linalg.norm(closest_point_red_flag_to_scrimmage_line - self.flag_homes[Team.RED_TEAM])

        if dist_blue_flag_to_scrimmage_line < LINE_INTERSECT_TOL:
            raise Exception("The blue flag is too close to the scrimmage line.")
        elif dist_red_flag_to_scrimmage_line < LINE_INTERSECT_TOL:
            raise Exception("The red flag is too close to the scrimmage line.")

        # agent and flag geometries
        if self.lidar_obs:
            self.lidar_range = lidar_range

        self.agent_radius = agent_radius
        self.flag_radius = flag_radius
        self.catch_radius = catch_radius
        self.flag_keepout_radius = flag_keepout_radius

    def _get_line_intersection(
        self, origin: np.ndarray, vec: np.ndarray, line: np.ndarray
    ):
        """
        origin: a point within the environment (not on environment bounds)
        """
        vec_end = origin + self.env_diag * vec / np.linalg.norm(vec)
        vec_line = LineString((origin, vec_end))
        inter = intersection(vec_line, LineString(line))

        if inter.is_empty:
            return None
        else:
            return np.asarray(inter.coords[0])

    def _get_polygon_intersection(
        self, origin: np.ndarray, vec: np.ndarray, polygon: np.ndarray
    ):
        """
        origin: a point within the environment (not on environment bounds)
        """
        vec_end = origin + self.env_diag * vec / np.linalg.norm(vec)
        vec_line = LineString((origin, vec_end))
        inter = intersection(vec_line, Polygon(polygon))

        if inter.is_empty:
            return None
        else:
            if hasattr(inter, "coords"):
                return np.asarray(inter.coords)
            else:
                return np.asarray([np.asarray(ls.coords) for ls in inter.geoms])

    def _is_auto_string(self, var):
        return isinstance(var, str) and var == "auto"

    def _longitude_diff_west2east(self, lon1, lon2):
        """Calculate the longitude difference from westing (lon1) to easting (lon2)"""
        diff = lon2 - lon1

        # adjust for crossing the 180/-180 boundary
        if diff < 0:
            diff += 360

        return diff

    def _get_topo_geom(self):
        ### Environment Map Retrieval and Caching ###
        map_caching_dir = str(pathlib.Path(__file__).resolve().parents[1] / "__mapcache__")
        if not os.path.isdir(map_caching_dir):
            os.mkdir(map_caching_dir)

        lon1, lat1 = np.round(_sm2ll(*self.env_bounds[0]), 7)
        lon2, lat2 = np.round(_sm2ll(*self.env_bounds[1]), 7)

        map_cache_path = os.path.join(map_caching_dir, f"tile@(({lat1},{lon1}), ({lat2},{lon2})).pkl")

        if os.path.exists(map_cache_path):
            # load cached environment map(s)
            with open(map_cache_path, "rb") as f:
                map_cache = pickle.load(f)

            topo_img = map_cache["topographical_image"]
            self.background_img = map_cache["render_image"]
            self.background_img_attribution = map_cache["attribution"]
        else:
            # retrieve maps from tile provider
            topo_tile_source = cx.providers.CartoDB.DarkMatterNoLabels  # DO NOT CHANGE!
            render_tile_source = cx.providers.CartoDB.Voyager  # DO NOT CHANGE!
            self.background_img_attribution = render_tile_source.get("attribution")

            # topographical tile (for building geometries)
            if self.env_bounds[0][0] < self.env_bounds[1][0]:
                topo_tile, topo_ext = cx.bounds2img(
                    *self.env_bounds.flatten(),
                    zoom="auto",
                    source=topo_tile_source,
                    ll=False,
                    wait=0,
                    max_retries=2,
                    n_connections=1,
                    use_cache=False,
                    zoom_adjust=None,
                )
                topo_img = self._crop_tiles(
                    topo_tile[:, :, :-1],
                    topo_ext, *self.env_bounds.flatten(),
                    ll=False
                )
            else:
                #tile 1
                topo_tile_1, topo_ext_1 = cx.bounds2img(
                    w=self.env_bounds[0][0],
                    s=self.env_bounds[0][1],
                    e=EPSG_3857_EXT_X, #180 longitude from the west
                    n=self.env_bounds[1][1],
                    zoom="auto",
                    source=topo_tile_source,
                    ll=False,
                    wait=0,
                    max_retries=2,
                    n_connections=1,
                    use_cache=False,
                    zoom_adjust=None,
                )
                topo_img_1 = self._crop_tiles(
                    topo_tile_1[:, :, :-1],
                    topo_ext_1,
                    w=self.env_bounds[0][0],
                    s=self.env_bounds[0][1],
                    e=EPSG_3857_EXT_X, #180 longitude from the west
                    n=self.env_bounds[1][1],
                    ll=False
                )

                #tile 2
                topo_tile_2, topo_ext_2 = cx.bounds2img(
                    w=-EPSG_3857_EXT_X, #180 longitude from the east
                    s=self.env_bounds[0][1],
                    e=self.env_bounds[1][0],
                    n=self.env_bounds[1][1],
                    zoom="auto",
                    source=topo_tile_source,
                    ll=False,
                    wait=0,
                    max_retries=2,
                    n_connections=1,
                    use_cache=False,
                    zoom_adjust=None,
                )
                topo_img_2 = self._crop_tiles(
                    topo_tile_2[:, :, :-1],
                    topo_ext_2,
                    w=-EPSG_3857_EXT_X, #180 longitude from the east
                    s=self.env_bounds[0][1],
                    e=self.env_bounds[1][0],
                    n=self.env_bounds[1][1],
                    ll=False
                )

                #combine tiles to cross 180 longitude
                topo_img = np.hstack((topo_img_1, topo_img_2))

                import matplotlib.pyplot as plt
                plt.imshow(topo_img)
                plt.show()

            # rendering tile (for pygame background)
            render_tile_bounds = wrap_mercator_x(
                self.env_bounds + self.arena_buffer * np.array([[-1], [1]])
            )

            if render_tile_bounds[0][0] < render_tile_bounds[1][0]:
                render_tile, render_ext = cx.bounds2img(
                    *render_tile_bounds.flatten(),
                    zoom="auto",
                    source=render_tile_source,
                    ll=False,
                    wait=0,
                    max_retries=2,
                    n_connections=1,
                    use_cache=False,
                    zoom_adjust=None,
                )
                self.background_img = self._crop_tiles(
                    render_tile[:, :, :-1],
                    render_ext,
                    *render_tile_bounds.flatten(),
                    ll=False,
                )
            else:
                #tile 1
                #tile 2
                #combine tiles to cross 180 longitude
                pass

            # cache maps
            map_cache = {
                "topographical_image": topo_img,
                "render_image": self.background_img,
                "attribution": self.background_img_attribution,
            }
            with open(map_cache_path, "wb") as f:
                pickle.dump(map_cache, f)

        ### Topology Construction ###
        #TODO: remove start poses that happen to be trapped (maybe do this by using contours with buffer pixel size rounded up based on agent radius)
        #mask by water color on topo image
        flag_homes = np.asarray(tuple(self.flag_homes.values()))
        flag_water_xs, flag_water_ys = flag_homes[:, 0], flag_homes[:, 1]

        flag_water_xs = np.clip(
            np.floor(topo_img.shape[1] * (flag_water_xs / self.env_size[0])),
            None,
            topo_img.shape[1] - 1
        )
        flag_water_ys = np.clip(
            np.floor(topo_img.shape[0] * (1 - flag_water_ys / self.env_size[1])),
            None,
            topo_img.shape[0] - 1
        )

        flag_water_pixel_colors = tomo_img[flag_water_xs, flag_water_ys]
        for flag_water_pixel_color in flag_water_pixel_colors: 
            if not (
                np.all(flag_water_pixel_color == 38) or # DO NOT CHANGE (specific to CartoDB.DarkMatterNoLabels)!
                np.all(flag_water_pixel_color == 39) or # DO NOT CHANGE (specific to CartoDB.DarkMatterNoLabels)!
                np.all(flag_water_pixel_color == 40)    # DO NOT CHANGE (specific to CartoDB.DarkMatterNoLabels)! 
            ):
                raise Exception(
                    f"One of the flags ({flag_homes}) is not in the the water."
                )

        water_pixel_x, water_pixel_y  = flag_water_xs[0], flag_water_ys[0] #assume flag is in correct body of water
        water_pixel_color = 38 # DO NOT CHANGE (specific to CartoDB.DarkMatterNoLabels)!

        mask = np.all(topo_img == water_pixel_color, axis=-1)
        water_connectivity = np.array([[0, 1, 0], [1, 1, 1], [0, 1, 0]])
        labeled_mask, _ = label(mask, structure=water_connectivity)
        target_label = labeled_mask[water_pixel_y, water_pixel_x]

        grayscale_topo_img = cv2.cvtColor(topo_img, cv2.COLOR_RGB2GRAY)
        water_pixel_color_gray = grayscale_topo_img[water_pixel_y, water_pixel_x]

        land_mask = (labeled_mask == target_label) + (
            (water_pixel_color_gray <= grayscale_topo_img) * (grayscale_topo_img <= water_pixel_color_gray + 2)
        )

        # water contours
        land_mask_binary = 255 * land_mask.astype(np.uint8)
        water_contours, _ = cv2.findContours(land_mask_binary, cv2.RETR_EXTERNAL, cv2.CHAIN_APPROX_SIMPLE)
        # https://docs.opencv.org/4.10.0/d4/d73/tutorial_py_contours_begin.html
        # https://docs.opencv.org/4.x/d9/d8b/tutorial_py_contours_hierarchy.html

        border_contour = max(water_contours, key=cv2.contourArea)
        # TODO: check if this is just the environment bounds, then non-convex approximation will go to the largest island
        border_land_mask = cv2.drawContours(np.zeros_like(land_mask_binary), [border_contour], -1, 255, -1)

        # island contours
        water_mask = np.logical_not(land_mask)
        island_binary = 255 * (border_land_mask * water_mask).astype(np.uint8)
        island_contours, _ = cv2.findContours(island_binary, cv2.RETR_EXTERNAL, cv2.CHAIN_APPROX_SIMPLE)

        # approximate outer contour (border land)
        eps = self.topo_contour_eps * cv2.arcLength(border_contour, True)
        border_cnt_approx = cv2.approxPolyDP(border_contour, eps, True)

        border_land_mask_approx = cv2.drawContours(np.zeros_like(land_mask_binary), [border_cnt_approx], -1, 255, -1)
        border_land_mask_approx = cv2.drawContours(border_land_mask_approx, [border_cnt_approx], -1, 0, 0)

        labeled_border_land_mask_approx, _ = label(border_land_mask_approx, structure=water_connectivity)
        target_water_label = labeled_border_land_mask_approx[water_pixel_y, water_pixel_x]
        border_land_mask_approx = labeled_border_land_mask_approx == target_water_label

        # approximate island contours
        island_cnts_approx = []
        for i, cnt in enumerate(island_contours):
            if cnt.shape[0] != 1:
                eps = self.topo_contour_eps * cv2.arcLength(cnt, True)
                cnt_approx = cv2.approxPolyDP(cnt, eps, True)
                cvx_hull = cv2.convexHull(cnt_approx)
                island_cnts_approx.append(cvx_hull)

        island_mask_approx = cv2.drawContours(255 * np.ones_like(island_binary), island_cnts_approx, -1, 0, -1)  # convex island masks

        # final approximate land mask
        land_mask_approx = border_land_mask_approx * island_mask_approx / 255

        # squeeze contours
        border_cnt = self._img2env_coords(border_cnt_approx.squeeze(), topo_img.shape)
        island_cnts = [self._img2env_coords(cnt.squeeze(), topo_img.shape) for cnt in island_cnts_approx]

        return border_cnt, island_cnts, land_mask_approx

    def _crop_tiles(self, img, ext, w, s, e, n, ll=True):
        """
        img : ndarray
            Image as a 3D array of RGB values
        ext : tuple
            Bounding box [minX, maxX, minY, maxY] of the returned image
        w : float
            West edge
        s : float
            South edge
        e : float
            East edge
        n : float
            North edge
        ll : Boolean
            [Optional. Default: True] If True, `w`, `s`, `e`, `n` are
            assumed to be lon/lat as opposed to Spherical Mercator.
        """
        # convert lat/lon bounds to Web Mercator XY (EPSG:3857)
        if ll:
            left, bottom = mt.xy(w, s)
            right, top = mt.xy(e, n)
        else:
            left, bottom = w, s
            right, top = e, n

        # determine crop
        X_size = wrap_mercator_x_dist(ext[1] - ext[0], x_only=True)
        Y_size = ext[3] - ext[2]

        img_size_x = img.shape[1]
        img_size_y = img.shape[0]

        crop_start_x = round(img_size_x * wrap_mercator_x_dist(left - ext[0], x_only=True) / X_size)
        crop_end_x = round(img_size_x * wrap_mercator_x_dist(right - ext[0], x_only=True) / X_size)

        crop_start_y = round(img_size_y * (ext[2] - top) / Y_size)
        crop_end_y = round(img_size_y * (ext[2] - bottom) / Y_size)

        # crop image
        cropped_img = img[crop_start_y:crop_end_y, crop_start_x:crop_end_x, :]

        return cropped_img

    def _img2env_coords(self, cnt, image_shape):
        cnt = cnt.astype(float) # convert contour array to float64 so as not to lose precision
        cnt[:, 0] = self.env_size[0] * cnt[:, 0] / (image_shape[1] - 1)
        cnt[:, 1] = self.env_size[1] * (1 - cnt[:, 1] / (image_shape[0] - 1))

        return cnt

    def _border_contour_to_border_obstacles(self, border_cnt):
        border_pt_inds = np.where(self._point_on_border(border_cnt))[0]

        if len(border_pt_inds) == 0:
            return [border_cnt]
        else:
            border_cnt = np.roll(border_cnt, -(border_pt_inds[0] + 1), axis=0)

            obstacles = []
            current_obstacle = [border_cnt[-1]]
            n_obstacle_border_pts = 1
            for i, p in enumerate(border_cnt):
                current_obstacle.append(p)

                n_obstacle_border_pts += self._point_on_border(p)
                if n_obstacle_border_pts == 2:
                    if len(current_obstacle) > 2:
                        # contour start wall
                        cnt_start_borders = self._point_on_which_border(current_obstacle[0])
                        if len(cnt_start_borders) == 2:
                            if 3 in cnt_start_borders and 0 in cnt_start_borders:
                                #moving counterclockwise, wall 0 comes after wall 3
                                # (see _point_on_which_border() doc string)
                                cnt_start_border = 0
                            else:
                                cnt_start_border = max(cnt_start_borders)
                        else:
                            cnt_start_border = cnt_start_borders[0]

                        # contour end wall
                        cnt_end_borders = self._point_on_which_border(current_obstacle[-1])
                        if len(cnt_end_borders) == 2:
                            if 3 in cnt_end_borders and 0 in cnt_end_borders:
                                #moving counterclockwise, wall 0 comes after wall 3
                                # (see _point_on_which_border() doc string)
                                cnt_end_border = 0
                            else:
                                cnt_end_border = max(cnt_end_borders)
                        else:
                            cnt_end_border = cnt_end_borders[0]

                        # add boundary vertices if necessary
                        if cnt_start_border != cnt_end_border:
                            missing_borders = []
                            current_border = cnt_start_border
                            while current_border != cnt_end_border:
                                missing_borders.append(current_border)
                                current_border = (current_border + 1) % 4

                            for j in missing_borders:
                                current_obstacle.insert(0, self.env_corners[j])

                        obstacles.append(np.array(current_obstacle))

                    #next border contour
                    current_obstacle = [p]
                    n_obstacle_border_pts = 1

            return obstacles

    def _point_on_border(self, p):
        """p can be a single point or multiple points"""
        p = np.asarray(p)
        return np.any(p == 0, axis=-1) | np.any(p == self.env_size, axis=-1)

    def _point_on_which_border(self, p):
        """
        p can be a single point or multiple points

        Wall convention:
         _____________ 3 _____________
        |                             |
        |                             |
        |                             |
        0                             2
        |                             |
        |                             |
        |_____________ 1 _____________|

        """
        p = np.asarray(p)
        p_borders_bool = np.concatenate((p == 0, p == self.env_size), axis=-1)

        if p_borders_bool.ndim == 1:
            p_borders = np.where(p_borders_bool)[0]
        else:
            p_borders = [np.where(pt_borders_bool)[0] for pt_borders_bool in p_borders_bool]

        return p_borders

    def _segment_on_border(self, segment):
        p1_borders, p2_borders = self._point_on_which_border(segment)
        same_border = (len(np.intersect1d(p1_borders, p2_borders, assume_unique=True)) > 0)

        return same_border

    def _generate_segments_from_obstacles(self, obstacle, n_quad_segs):
        if isinstance(obstacle, PolygonObstacle):
            vertices = obstacle.anchor_points
        else:  # CircleObstacle
            radius = obstacle.radius
            center = obstacle.center_point
            vertices = list(Point(*center).buffer(radius, quad_segs=n_quad_segs).exterior.coords)[:-1] # approximate circle with an octagon

        segments = [[vertex, vertices[(i + 1) % len(vertices)]] for i, vertex in enumerate(vertices)]

        return np.asarray(segments)

    def _generate_valid_start_poses(self, land_mask):
        # Conversion factor from mask pixels to environment coordinates
        x_scale = self.env_size[0] / land_mask.shape[1]
        y_scale = self.env_size[1] / land_mask.shape[0]

        # Get coordinates of water pixels in environment units
        water_coords = np.flip(np.column_stack(np.where(land_mask)), axis=-1)
        water_coords[:, 1] = (land_mask.shape[0] - water_coords[:, 1])  # adjust y-coords to go from bottom to top
        water_coords_env = (water_coords + 0.5) * [x_scale, y_scale]

        # Create a list of valid positions
        poses_in_collision = detect_collision(
            water_coords_env,
            self.agent_radius,
            self.obstacle_geoms
        )
        valid_init_poses = water_coords_env[np.where(np.logical_not(poses_in_collision))[0]]
        self.valid_init_poses = valid_init_poses[np.where(
            np.all(
                (self.agent_radius < valid_init_poses) & (valid_init_poses < (self.env_size - self.agent_radius)), #on-sides
                axis=-1
            )
        )[0]]

        # Create lists of team-specific on-side init positions
        self.valid_team_init_poses = []
        for team in self.agents_of_team:
            self.valid_team_init_poses.append(
                self.valid_init_poses[
                    np.where(self._check_on_sides(self.valid_init_poses, team))[0]
                ]
            )

    def render(self):
        """Overridden method inherited from `Gym`."""
        return self._render()

    def _render(self):
        """
        Overridden method inherited from `Gym`.

        Draws all players/flags/etc on the pygame screen.
        """
        # Create screen
        if self.screen is None:
            pygame.init()

            if self.render_mode:
                self.agent_font = pygame.font.SysFont(None, int(2 * self.agent_render_radius))

                if self.render_mode == "human":
                    pygame.display.set_caption("Capture The Flag")
                    self.screen = pygame.display.set_mode((self.screen_width, self.screen_height))
                    self.isopen = True
                elif self.render_mode == "rgb_array":
                    self.screen = pygame.Surface((self.screen_width, self.screen_height))
            else:
                raise Exception(
                    f"Sorry, render modes other than f{self.metadata['render_modes']} are not supported"
                )

        if self.clock is None:
            self.clock = pygame.time.Clock()

        if self.state == {}:
            return None

        # Background
        self.screen.blit(self.pygame_background_img, (0, 0))

        # Flags
        for team in Team:
            team_idx = int(team)
            flag = self.flags[team_idx]
            color = "blue" if team == Team.BLUE_TEAM else "red"

=======

                # check for exceptions
                if np.all(scrimmage_coords[0] == scrimmage_coords[1]):
                    raise Exception(
                        "Scrimmage line must be specified with two DIFFERENT coordinates"
                    )
                if scrimmage_coords[0][0] == scrimmage_coords[1][0] and (
                    scrimmage_coords[0][0] == env_bounds[0][0] or
                    scrimmage_coords[0][0] == env_bounds[1][0]
                ):
                    raise Exception(
                        f"Specified scrimmage line coordinates {scrimmage_coords} lie on the same vertical edge of the env boundary."
                    )
                if scrimmage_coords[0][1] == scrimmage_coords[1][1] and (
                    scrimmage_coords[0][1] == env_bounds[0][1] or
                    scrimmage_coords[0][1] == env_bounds[1][1]
                ):
                    raise Exception(
                        f"Specified scrimmage line coordinates {scrimmage_coords} lie on the same horizontal edge of the env boundary."
                    )

                # normalize relative to environment bounds
                scrimmage_coords_wm_xy = copy.deepcopy(scrimmage_coords)
                scrimmage_coords = wrap_mercator_x_dist(scrimmage_coords - env_bounds[0])

                # extend scrimmage line if necessary to fully divide environment
                if scrimmage_coords[1][1] == scrimmage_coords[0][1]:  # horizontal line
                    extended_point_1 = [-scrimmage_coords[0][0], scrimmage_coords[0][1]]
                    extended_point_2 = [self.env_size[0] + (self.env_size[0] - scrimmage_coords[1][0]), scrimmage_coords[1][1]]
                elif scrimmage_coords[1][0] == scrimmage_coords[0][0]:  # vertical line
                    extended_point_1 = [scrimmage_coords[0][0], -scrimmage_coords[0][1]]
                    extended_point_2 = [scrimmage_coords[1][0], self.env_size[1] + (self.env_size[1] - scrimmage_coords[1][1])]
                else:
                    scrimmage_slope = (scrimmage_coords[1][1] - scrimmage_coords[0][1]) / (scrimmage_coords[1][0] - scrimmage_coords[0][0])

                    # compute intersection point for the first scrimmage_coord
                    t_env_bound_x1 = -scrimmage_coords[0][0] * scrimmage_slope
                    t_env_bound_y1 = (-scrimmage_coords[0][1] / scrimmage_slope if scrimmage_slope != 0 else 0)
                    t_env_bound_x2 = (self.env_size[0] - scrimmage_coords[0][0]) * scrimmage_slope
                    t_env_bound_y2 = ((self.env_size[1] - scrimmage_coords[0][1]) / scrimmage_slope if scrimmage_slope != 0 else 0)
                    t_env_bounds = [t_env_bound_x1, t_env_bound_y1, t_env_bound_x2, t_env_bound_y2]
                    max_t = max(t_env_bounds) * 10
                    min_t = min(t_env_bounds) * 10

                    extended_point_1 = (scrimmage_coords[0] + np.array([max_t, max_t * scrimmage_slope]) if max_t > 0 else scrimmage_coords[0])
                    extended_point_2 = (scrimmage_coords[0] + np.array([min_t, min_t * scrimmage_slope]) if min_t < 0 else scrimmage_coords[0])

                extended_scrimmage_coords = np.array([extended_point_1, extended_point_2])
                full_scrim_line = LineString(extended_scrimmage_coords)
                scrim_line_env_intersection = intersection(full_scrim_line, Polygon(self.env_corners))

                if (
                    scrim_line_env_intersection.is_empty or
                    len(scrim_line_env_intersection.coords) == 1 #only intersects a vertex
                ):
                    raise Exception(
                        f"Specified scrimmage line coordinates {scrimmage_coords_wm_xy} create a line that does not bisect the environment of bounds {env_bounds}"
                    )
                else:
                    scrim_line_env_intersection = np.array(scrim_line_env_intersection.coords)

                    # intersection points should lie on boundary (if they don't then the line doesn't bisect the env)
                    if not (
                        (
                            (0 <= scrim_line_env_intersection[0][0] <= self.env_size[0]) and
                            ((scrim_line_env_intersection[0][1] == 0) or (scrim_line_env_intersection[0][1] == self.env_size[1]))
                            ) or
                        (
                            (0 <= scrim_line_env_intersection[0][1] <= self.env_size[1]) and
                            ((scrim_line_env_intersection[0][0] == 0) or (scrim_line_env_intersection[0][0] == self.env_size[0]))
                            )
                    ):
                        raise Exception(
                            f"Specified scrimmage line coordinates {scrimmage_coords_wm_xy} create a line that does not bisect the environment of bounds {env_bounds}"
                        )
                    if not (
                        (
                            (0 <= scrim_line_env_intersection[1][0] <= self.env_size[0]) and
                            ((scrim_line_env_intersection[1][1] == 0) or (scrim_line_env_intersection[1][1] == self.env_size[1]))
                            ) or
                        (
                            (0 <= scrim_line_env_intersection[1][1] <= self.env_size[1]) and
                            ((scrim_line_env_intersection[1][0] == 0) or (scrim_line_env_intersection[1][0] == self.env_size[0]))
                            )
                    ):
                        raise Exception(
                            f"Specified scrimmage line coordinates {scrimmage_coords_wm_xy} create a line that does not bisect the environment of bounds {env_bounds}"
                        )

                    scrimmage_coords = scrim_line_env_intersection

            # unit
            scrimmage_coords_unit = "wm_xy"

            ### agent and flag geometries ###
            lon1, lat1 = _sm2ll(*env_bounds[0])
            lon2, lat2 = _sm2ll(*env_bounds[1])
            lon_diff = self._longitude_diff_west2east(lon1, lon2)

            if np.abs(lat1) > np.abs(lat2):
                lat = lat1
            else:
                lat = lat2

            geoc_lat = np.arctan((POLAR_RADIUS / EQUATORIAL_RADIUS) ** 2 * np.tan(np.deg2rad(lat)))
            small_circle_circum = np.pi * 2 * EQUATORIAL_RADIUS * np.cos(geoc_lat)

            # use most warped (squished) horizontal environment border to underestimate the number of
            # meters per mercator xy, therefore overestimate how close objects are to one another
            self.meters_per_mercator_xy = (small_circle_circum * (lon_diff / 360) / self.env_size[0])
            agent_radius /= self.meters_per_mercator_xy
            flag_radius /= self.meters_per_mercator_xy
            catch_radius /= self.meters_per_mercator_xy
            flag_keepout_radius /= self.meters_per_mercator_xy
            lidar_range /= self.meters_per_mercator_xy

        else:
            ### environment bounds ###
            if env_bounds_unit != "m":
                raise Exception(
                    "Environment bounds unit must be meters ('m') when gps_env is False"
                )
            if self._is_auto_string(env_bounds):
                if np.any(np.sign([flag_homes[Team.BLUE_TEAM], flag_homes[Team.RED_TEAM]]) == -1):
                    raise Exception(
                        "Flag coordinates must be in the positive quadrant when gps_env is False"
                    )
                if np.any(np.sign([flag_homes[Team.BLUE_TEAM], flag_homes[Team.RED_TEAM]]) == 0):
                    raise Exception(
                        "Flag coordinates must not lie on the axes of the positive quadrant when gps_env is False"
                    )
                #environment size
                flag_xmin = min(flag_homes[Team.BLUE_TEAM][0], flag_homes[Team.RED_TEAM][0])
                flag_ymin = min(flag_homes[Team.BLUE_TEAM][1], flag_homes[Team.RED_TEAM][1])

                flag_xmax = max(flag_homes[Team.BLUE_TEAM][0], flag_homes[Team.RED_TEAM][0])
                flag_ymax = max(flag_homes[Team.BLUE_TEAM][1], flag_homes[Team.RED_TEAM][1])

                self.env_size = np.array([flag_xmax + flag_xmin, flag_ymax + flag_ymin])
                env_bounds = np.array([(0.0, 0.0), self.env_size])
            else:
                env_bounds = np.asarray(env_bounds)

                if len(env_bounds.shape) == 1:
                    if np.any(env_bounds == 0.0):
                        raise Exception("Environment max bounds must be > 0 when specified in meters")

                    # environment size
                    self.env_size = env_bounds
                    env_bounds = np.array([
                        (0.0, 0.0),
                        env_bounds
                    ])
                else:
                    raise Exception(
                            "Environment bounds in meters should be given as [xmax, ymax]"
                        )

            # environment diagonal, corners, and edges
            self.env_diag = np.linalg.norm(self.env_size)

            self.env_ll = np.array([0.0, 0.0])              #ll = lower left
            self.env_lr = np.array([self.env_size[0], 0.0]) #lr = lower right
            self.env_ur = np.array(self.env_size)           #ur = upper right
            self.env_ul = np.array([0.0, self.env_size[1]]) #ul = upper left

            self.env_corners = np.array([
                self.env_ll,
                self.env_lr,
                self.env_ur,
                self.env_ul
            ])
            self.env_edges = np.array([
                [self.env_ll, self.env_lr],
                [self.env_lr, self.env_ur],
                [self.env_ur, self.env_ul],
                [self.env_ul, self.env_ll],
            ])

            ### flags home ###
            # auto home
            if self._is_auto_string(flag_homes[Team.BLUE_TEAM]) and self._is_auto_string(flag_homes[Team.RED_TEAM]):
                if flag_homes_unit == "ll" or flag_homes_unit == "wm_xy":
                    raise Exception(
                        "'ll' (Lat/Long) and 'wm_xy' (web mercator xy) units should only be used when gps_env is True"
                    )
                flag_homes[Team.BLUE_TEAM] = np.array([7/8*self.env_size[0], 0.5*self.env_size[1]])
                flag_homes[Team.RED_TEAM] = np.array([1/8*self.env_size[0], 0.5*self.env_size[1]])
            elif self._is_auto_string(flag_homes[Team.BLUE_TEAM]) or self._is_auto_string(flag_homes[Team.RED_TEAM]):
                raise Exception(
                    "Flag homes are either all 'auto', or all specified"
                )
            else:
                flag_homes[Team.BLUE_TEAM] = np.asarray(flag_homes[Team.BLUE_TEAM])
                flag_homes[Team.RED_TEAM] = np.asarray(flag_homes[Team.RED_TEAM])

            #blue flag
            if (
                np.any(flag_homes[Team.BLUE_TEAM] <= env_bounds[0]) or
                np.any(flag_homes[Team.BLUE_TEAM] >= env_bounds[1])
            ):
                raise Exception(
                    f"Blue flag home {flag_homes[Team.BLUE_TEAM]} must fall within (non-inclusive) environment bounds {env_bounds}"
                )

            #red flag
            if (
                np.any(flag_homes[Team.RED_TEAM] <= env_bounds[0]) or
                np.any(flag_homes[Team.RED_TEAM] >= env_bounds[1])
            ):
                raise Exception(f"Red flag home {flag_homes[Team.RED_TEAM]} must fall within (non-inclusive) environment bounds {env_bounds}")

            ### scrimmage line ###
            if self._is_auto_string(scrimmage_coords):
                flags_vec = flag_homes[Team.BLUE_TEAM] - flag_homes[Team.RED_TEAM]

                scrim_vec1 = np.array([-flags_vec[1], flags_vec[0]])
                scrim_vec2 = np.array([flags_vec[1], -flags_vec[0]])
                flags_midpoint = 0.5 * (flag_homes[Team.BLUE_TEAM] + flag_homes[Team.RED_TEAM])

                scrimmage_coord1 = self._get_polygon_intersection(flags_midpoint, scrim_vec1, self.env_corners)[1]
                scrimmage_coord2 = self._get_polygon_intersection(flags_midpoint, scrim_vec2, self.env_corners)[1]
                scrimmage_coords = np.asarray([scrimmage_coord1, scrimmage_coord2])
            else:
                if scrimmage_coords_unit == "ll" or scrimmage_coords_unit == "wm_xy":
                    raise Exception(
                        "'ll' (Lat/Long) and 'wm_xy' (web mercator xy) units should only be used when gps_env is True"
                    )

                scrimmage_coords = np.asarray(scrimmage_coords)

                if np.all(scrimmage_coords[0] == scrimmage_coords[1]):
                    raise Exception(
                        "Scrimmage line must be specified with two DIFFERENT coordinates"
                    )
                if scrimmage_coords[0][0] == scrimmage_coords[1][0] and (
                    scrimmage_coords[0][0] == env_bounds[0][0] or
                    scrimmage_coords[0][0] == env_bounds[1][0]
                ):
                    raise Exception(
                        f"Specified scrimmage line coordinates {scrimmage_coords} cannot lie on the same edge of the env boundary"
                    )
                if scrimmage_coords[0][1] == scrimmage_coords[1][1] and (
                    scrimmage_coords[0][1] == env_bounds[0][1] or
                    scrimmage_coords[0][1] == env_bounds[1][1]
                ):
                    raise Exception(
                        f"Specified scrimmage line coordinates {scrimmage_coords} cannot lie on the same edge of the env boundary"
                    )

                # env biseciton check
                full_scrim_line = LineString(scrimmage_coords)
                scrim_line_env_intersection = intersection(full_scrim_line, Polygon(self.env_corners))

                if (
                    scrim_line_env_intersection.is_empty or
                    len(scrim_line_env_intersection.coords) == 1 #only intersects a vertex
                ):
                    raise Exception(
                        f"Specified scrimmage line coordinates {scrimmage_coords} create a line that does not bisect the environment of bounds {env_bounds}"
                    )
                else:
                    scrim_line_env_intersection = np.array(scrim_line_env_intersection.coords)

                    # intersection points should lie on boundary (if they don't then the line doesn't bisect the env)
                    if not (
                        (
                            (env_bounds[0][0] <= scrim_line_env_intersection[0][0] <= env_bounds[1][0]) and
                            ((scrim_line_env_intersection[0][1] == env_bounds[0][1]) or (scrim_line_env_intersection[0][1] == env_bounds[1][1]))
                            ) or
                        (
                            (env_bounds[0][1] <= scrim_line_env_intersection[0][1] <= env_bounds[1][1]) and
                            ((scrim_line_env_intersection[0][0] == env_bounds[0][0]) or (scrim_line_env_intersection[0][0] == env_bounds[1][0]))
                            )
                    ):
                        raise Exception(
                            f"Specified scrimmage line coordinates {scrimmage_coords} create a line that does not bisect the environment of bounds {env_bounds}"
                        )
                    if not (
                        (
                            (env_bounds[0][0] <= scrim_line_env_intersection[1][0] <= env_bounds[1][0]) and
                            ((scrim_line_env_intersection[1][1] == env_bounds[0][1]) or (scrim_line_env_intersection[1][1] == env_bounds[1][1]))
                            ) or
                        (
                            (env_bounds[0][1] <= scrim_line_env_intersection[1][1] <= env_bounds[1][1]) and
                            ((scrim_line_env_intersection[1][0] == env_bounds[0][0]) or (scrim_line_env_intersection[1][0] == env_bounds[1][0]))
                            )
                    ):
                        raise Exception(
                            f"Specified scrimmage line coordinates {scrimmage_coords} create a line that does not bisect the environment of bounds {env_bounds}"
                        )

        ### Set Attributes ###
        # environment geometries
        self.env_bounds = env_bounds
        self.env_bounds_unit = env_bounds_unit

        self.flag_homes = flag_homes
        self.flag_homes_unit = flag_homes_unit

        self.scrimmage_coords = scrimmage_coords
        self.scrimmage_coords_unit = scrimmage_coords_unit
        self.scrimmage_vec = scrimmage_coords[1] - scrimmage_coords[0]

        # on sides
        scrim2blue = self.flag_homes[Team.BLUE_TEAM] - scrimmage_coords[0]
        scrim2red = self.flag_homes[Team.RED_TEAM] - scrimmage_coords[0]

        self.on_sides_sign = {}
        self.on_sides_sign[Team.BLUE_TEAM] = np.sign(np.cross(self.scrimmage_vec, scrim2blue))
        self.on_sides_sign[Team.RED_TEAM] = np.sign(np.cross(self.scrimmage_vec, scrim2red))

        # flag bisection check
        if self.on_sides_sign[Team.BLUE_TEAM] == self.on_sides_sign[Team.RED_TEAM]:
            raise Exception(
                "The specified flag locations and scrimmage line coordinates are not valid because the scrimmage line does not divide the flag locations"
            )

        closest_point_blue_flag_to_scrimmage_line = closest_point_on_line(
            self.scrimmage_coords[0],
            self.scrimmage_coords[1],
            self.flag_homes[Team.BLUE_TEAM]
        )
        closest_point_red_flag_to_scrimmage_line = closest_point_on_line(
            self.scrimmage_coords[0],
            self.scrimmage_coords[1],
            self.flag_homes[Team.RED_TEAM]
        )

        dist_blue_flag_to_scrimmage_line = np.linalg.norm(closest_point_blue_flag_to_scrimmage_line - self.flag_homes[Team.BLUE_TEAM])
        dist_red_flag_to_scrimmage_line = np.linalg.norm(closest_point_red_flag_to_scrimmage_line - self.flag_homes[Team.RED_TEAM])

        if dist_blue_flag_to_scrimmage_line < LINE_INTERSECT_TOL:
            raise Exception("The blue flag is too close to the scrimmage line.")
        elif dist_red_flag_to_scrimmage_line < LINE_INTERSECT_TOL:
            raise Exception("The red flag is too close to the scrimmage line.")

        # agent and flag geometries
        if self.lidar_obs:
            self.lidar_range = lidar_range

        self.agent_radius = agent_radius
        self.flag_radius = flag_radius
        self.catch_radius = catch_radius
        self.flag_keepout_radius = flag_keepout_radius

    def _get_line_intersection(
        self, origin: np.ndarray, vec: np.ndarray, line: np.ndarray
    ):
        """
        origin: a point within the environment (not on environment bounds)
        """
        vec_end = origin + self.env_diag * vec / np.linalg.norm(vec)
        vec_line = LineString((origin, vec_end))
        inter = intersection(vec_line, LineString(line))

        if inter.is_empty:
            return None
        else:
            return np.asarray(inter.coords[0])

    def _get_polygon_intersection(
        self, origin: np.ndarray, vec: np.ndarray, polygon: np.ndarray
    ):
        """
        origin: a point within the environment (not on environment bounds)
        """
        vec_end = origin + self.env_diag * vec / np.linalg.norm(vec)
        vec_line = LineString((origin, vec_end))
        inter = intersection(vec_line, Polygon(polygon))

        if inter.is_empty:
            return None
        else:
            if hasattr(inter, "coords"):
                return np.asarray(inter.coords)
            else:
                return np.asarray([np.asarray(ls.coords) for ls in inter.geoms])

    def _is_auto_string(self, var):
        return isinstance(var, str) and var == "auto"

    def _longitude_diff_west2east(self, lon1, lon2):
        """Calculate the longitude difference from westing (lon1) to easting (lon2)"""
        diff = lon2 - lon1

        # adjust for crossing the 180/-180 boundary
        if diff < 0:
            diff += 360

        return diff

    def _get_topo_geom(self):
        ### Environment Map Retrieval and Caching ###
        map_caching_dir = str(pathlib.Path(__file__).resolve().parents[1] / "__mapcache__")
        if not os.path.isdir(map_caching_dir):
            os.mkdir(map_caching_dir)

        lon1, lat1 = np.round(_sm2ll(*self.env_bounds[0]), 7)
        lon2, lat2 = np.round(_sm2ll(*self.env_bounds[1]), 7)

        map_cache_path = os.path.join(map_caching_dir, f"tile@(({lat1},{lon1}), ({lat2},{lon2})).pkl")

        if os.path.exists(map_cache_path):
            # load cached environment map(s)
            with open(map_cache_path, "rb") as f:
                map_cache = pickle.load(f)

            topo_img = map_cache["topographical_image"]
            self.background_img = map_cache["render_image"]
            self.background_img_attribution = map_cache["attribution"]
        else:
            # retrieve maps from tile provider
            topo_tile_source = cx.providers.CartoDB.DarkMatterNoLabels  # DO NOT CHANGE!
            render_tile_source = cx.providers.CartoDB.Voyager  # DO NOT CHANGE!
            self.background_img_attribution = render_tile_source.get("attribution")

            # topographical tile (for building geometries)
            if self.env_bounds[0][0] < self.env_bounds[1][0]:
                topo_tile, topo_ext = cx.bounds2img(
                    *self.env_bounds.flatten(),
                    zoom="auto",
                    source=topo_tile_source,
                    ll=False,
                    wait=0,
                    max_retries=2,
                    n_connections=1,
                    use_cache=False,
                    zoom_adjust=None,
                )
                topo_img = self._crop_tiles(
                    topo_tile[:, :, :-1],
                    topo_ext, *self.env_bounds.flatten(),
                    ll=False
                )
            else:
                #tile 1
                topo_tile_1, topo_ext_1 = cx.bounds2img(
                    w=self.env_bounds[0][0],
                    s=self.env_bounds[0][1],
                    e=EPSG_3857_EXT_X, #180 longitude from the west
                    n=self.env_bounds[1][1],
                    zoom="auto",
                    source=topo_tile_source,
                    ll=False,
                    wait=0,
                    max_retries=2,
                    n_connections=1,
                    use_cache=False,
                    zoom_adjust=None,
                )
                topo_img_1 = self._crop_tiles(
                    topo_tile_1[:, :, :-1],
                    topo_ext_1,
                    w=self.env_bounds[0][0],
                    s=self.env_bounds[0][1],
                    e=EPSG_3857_EXT_X, #180 longitude from the west
                    n=self.env_bounds[1][1],
                    ll=False
                )

                #tile 2
                topo_tile_2, topo_ext_2 = cx.bounds2img(
                    w=-EPSG_3857_EXT_X, #180 longitude from the east
                    s=self.env_bounds[0][1],
                    e=self.env_bounds[1][0],
                    n=self.env_bounds[1][1],
                    zoom="auto",
                    source=topo_tile_source,
                    ll=False,
                    wait=0,
                    max_retries=2,
                    n_connections=1,
                    use_cache=False,
                    zoom_adjust=None,
                )
                topo_img_2 = self._crop_tiles(
                    topo_tile_2[:, :, :-1],
                    topo_ext_2,
                    w=-EPSG_3857_EXT_X, #180 longitude from the east
                    s=self.env_bounds[0][1],
                    e=self.env_bounds[1][0],
                    n=self.env_bounds[1][1],
                    ll=False
                )

                #combine tiles to cross 180 longitude
                topo_img = np.hstack((topo_img_1, topo_img_2))

            # rendering tile (for pygame background)
            render_tile_bounds = wrap_mercator_x(
                self.env_bounds + (self.arena_buffer / self.pixel_size) * np.array([[-1], [1]])
            )

            if render_tile_bounds[0][0] < render_tile_bounds[1][0]:
                render_tile, render_ext = cx.bounds2img(
                    *render_tile_bounds.flatten(),
                    zoom="auto",
                    source=render_tile_source,
                    ll=False,
                    wait=0,
                    max_retries=2,
                    n_connections=1,
                    use_cache=False,
                    zoom_adjust=None,
                )
                self.background_img = self._crop_tiles(
                    render_tile[:, :, :-1],
                    render_ext,
                    *render_tile_bounds.flatten(),
                    ll=False,
                )
            else:
                #tile 1
                render_tile_1, render_ext_1 = cx.bounds2img(
                    w=render_tile_bounds[0][0],
                    s=render_tile_bounds[0][1],
                    e=EPSG_3857_EXT_X, #180 longitude from the west
                    n=render_tile_bounds[1][1],
                    zoom="auto",
                    source=render_tile_source,
                    ll=False,
                    wait=0,
                    max_retries=2,
                    n_connections=1,
                    use_cache=False,
                    zoom_adjust=None,
                )
                background_img_1 = self._crop_tiles(
                    render_tile_1[:, :, :-1],
                    render_ext_1,
                    w=render_tile_bounds[0][0],
                    s=render_tile_bounds[0][1],
                    e=EPSG_3857_EXT_X, #180 longitude from the west
                    n=render_tile_bounds[1][1],
                    ll=False
                )

                #tile 2
                render_tile_2, render_ext_2 = cx.bounds2img(
                    w=-EPSG_3857_EXT_X, #180 longitude from the east
                    s=render_tile_bounds[0][1],
                    e=render_tile_bounds[1][0],
                    n=render_tile_bounds[1][1],
                    zoom="auto",
                    source=render_tile_source,
                    ll=False,
                    wait=0,
                    max_retries=2,
                    n_connections=1,
                    use_cache=False,
                    zoom_adjust=None,
                )
                background_img_2 = self._crop_tiles(
                    render_tile_2[:, :, :-1],
                    render_ext_2,
                    w=-EPSG_3857_EXT_X, #180 longitude from the east
                    s=render_tile_bounds[0][1],
                    e=render_tile_bounds[1][0],
                    n=render_tile_bounds[1][1],
                    ll=False
                )

                #combine tiles to cross 180 longitude
                self.background_img = np.hstack((background_img_1, background_img_2))

            # cache maps
            map_cache = {
                "topographical_image": topo_img,
                "render_image": self.background_img,
                "attribution": self.background_img_attribution,
            }
            with open(map_cache_path, "wb") as f:
                pickle.dump(map_cache, f)

        ### Topology Construction ###
        #TODO: remove start poses that happen to be trapped (maybe do this by using contours with buffer pixel size rounded up based on agent radius)
        #mask by water color on topo image
        flag_homes = np.asarray(tuple(self.flag_homes.values()))
        flag_water_xs, flag_water_ys = flag_homes[:, 0], flag_homes[:, 1]

        flag_water_xs = np.clip(
            np.floor(topo_img.shape[1] * (flag_water_xs / self.env_size[0])),
            None,
            topo_img.shape[1] - 1
        ).astype(int)

        flag_water_ys = np.clip(
            np.floor(topo_img.shape[0] * (1 - flag_water_ys / self.env_size[1])),
            None,
            topo_img.shape[0] - 1
        ).astype(int)

        flag_water_pixel_colors = topo_img[flag_water_ys, flag_water_xs]
        for flag_water_pixel_color in flag_water_pixel_colors: 
            if not (
                np.all(flag_water_pixel_color == 38) or # DO NOT CHANGE (specific to CartoDB.DarkMatterNoLabels)!
                np.all(flag_water_pixel_color == 39) or # DO NOT CHANGE (specific to CartoDB.DarkMatterNoLabels)!
                np.all(flag_water_pixel_color == 40)    # DO NOT CHANGE (specific to CartoDB.DarkMatterNoLabels)! 
            ):
                raise Exception(
                    f"One of the flags ({flag_homes}) is not in the the water."
                )

        mask = (
            np.all(topo_img == 38, axis=-1) | # DO NOT CHANGE (specific to CartoDB.DarkMatterNoLabels)!
            np.all(topo_img == 39, axis=-1) | # DO NOT CHANGE (specific to CartoDB.DarkMatterNoLabels)!
            np.all(topo_img == 40, axis=-1)   # DO NOT CHANGE (specific to CartoDB.DarkMatterNoLabels)!
        ) 
        water_connectivity = np.array([[0, 1, 0], [1, 1, 1], [0, 1, 0]])
        labeled_mask, _ = label(mask, structure=water_connectivity)

        water_pixel_x, water_pixel_y  = flag_water_xs[0], flag_water_ys[0] #assume flag is in correct body of water
        target_label = labeled_mask[water_pixel_y, water_pixel_x]
        land_mask = labeled_mask == target_label

        # water contours
        land_mask_binary = 255 * land_mask.astype(np.uint8)
        water_contours, _ = cv2.findContours(land_mask_binary, cv2.RETR_EXTERNAL, cv2.CHAIN_APPROX_SIMPLE)
        # https://docs.opencv.org/4.10.0/d4/d73/tutorial_py_contours_begin.html
        # https://docs.opencv.org/4.x/d9/d8b/tutorial_py_contours_hierarchy.html

        border_contour = max(water_contours, key=cv2.contourArea)
        # TODO: check if this is just the environment bounds, then non-convex approximation will go to the largest island
        border_land_mask = cv2.drawContours(np.zeros_like(land_mask_binary), [border_contour], -1, 255, -1)

        # island contours
        water_mask = np.logical_not(land_mask)
        island_binary = 255 * (border_land_mask * water_mask).astype(np.uint8)
        island_contours, _ = cv2.findContours(island_binary, cv2.RETR_EXTERNAL, cv2.CHAIN_APPROX_SIMPLE)

        # approximate outer contour (border land)
        eps = self.topo_contour_eps * cv2.arcLength(border_contour, True)
        border_cnt_approx = cv2.approxPolyDP(border_contour, eps, True)

        border_land_mask_approx = cv2.drawContours(np.zeros_like(land_mask_binary), [border_cnt_approx], -1, 255, -1)
        border_land_mask_approx = cv2.drawContours(border_land_mask_approx, [border_cnt_approx], -1, 0, 0)

        labeled_border_land_mask_approx, _ = label(border_land_mask_approx, structure=water_connectivity)
        target_water_label = labeled_border_land_mask_approx[water_pixel_y, water_pixel_x]
        border_land_mask_approx = labeled_border_land_mask_approx == target_water_label

        # approximate island contours
        island_cnts_approx = []
        for i, cnt in enumerate(island_contours):
            if cnt.shape[0] != 1:
                eps = self.topo_contour_eps * cv2.arcLength(cnt, True)
                cnt_approx = cv2.approxPolyDP(cnt, eps, True)
                cvx_hull = cv2.convexHull(cnt_approx)
                island_cnts_approx.append(cvx_hull)

        island_mask_approx = cv2.drawContours(255 * np.ones_like(island_binary), island_cnts_approx, -1, 0, -1)  # convex island masks

        # final approximate land mask
        land_mask_approx = border_land_mask_approx * island_mask_approx / 255

        # squeeze contours
        border_cnt = self._img2env_coords(border_cnt_approx.squeeze(), topo_img.shape)
        island_cnts = [self._img2env_coords(cnt.squeeze(), topo_img.shape) for cnt in island_cnts_approx]

        return border_cnt, island_cnts, land_mask_approx

    def _crop_tiles(self, img, ext, w, s, e, n, ll=True):
        """
        img : ndarray
            Image as a 3D array of RGB values
        ext : tuple
            Bounding box [minX, maxX, minY, maxY] of the returned image
        w : float
            West edge
        s : float
            South edge
        e : float
            East edge
        n : float
            North edge
        ll : Boolean
            [Optional. Default: True] If True, `w`, `s`, `e`, `n` are
            assumed to be lon/lat as opposed to Spherical Mercator.
        """
        # convert lat/lon bounds to Web Mercator XY (EPSG:3857)
        if ll:
            left, bottom = mt.xy(w, s)
            right, top = mt.xy(e, n)
        else:
            left, bottom = w, s
            right, top = e, n

        # determine crop
        X_size = wrap_mercator_x_dist(ext[1] - ext[0], x_only=True)
        Y_size = ext[3] - ext[2]

        img_size_x = img.shape[1]
        img_size_y = img.shape[0]

        crop_start_x = round(img_size_x * wrap_mercator_x_dist(left - ext[0], x_only=True) / X_size)
        crop_end_x = round(img_size_x * wrap_mercator_x_dist(right - ext[0], x_only=True) / X_size)

        crop_start_y = round(img_size_y * (ext[2] - top) / Y_size)
        crop_end_y = round(img_size_y * (ext[2] - bottom) / Y_size)

        # crop image
        cropped_img = img[crop_start_y:crop_end_y, crop_start_x:crop_end_x, :]

        return cropped_img

    def _img2env_coords(self, cnt, image_shape):
        cnt = cnt.astype(float) # convert contour array to float64 so as not to lose precision
        cnt[:, 0] = self.env_size[0] * cnt[:, 0] / (image_shape[1] - 1)
        cnt[:, 1] = self.env_size[1] * (1 - cnt[:, 1] / (image_shape[0] - 1))

        return cnt

    def _border_contour_to_border_obstacles(self, border_cnt):
        border_pt_inds = np.where(self._point_on_border(border_cnt))[0]

        if len(border_pt_inds) == 0:
            return [border_cnt]
        else:
            border_cnt = np.roll(border_cnt, -(border_pt_inds[0] + 1), axis=0)

            obstacles = []
            current_obstacle = [border_cnt[-1]]
            n_obstacle_border_pts = 1
            for i, p in enumerate(border_cnt):
                current_obstacle.append(p)

                n_obstacle_border_pts += self._point_on_border(p)
                if n_obstacle_border_pts == 2:
                    if len(current_obstacle) > 2:
                        # contour start wall
                        cnt_start_borders = self._point_on_which_border(current_obstacle[0])
                        if len(cnt_start_borders) == 2:
                            if 3 in cnt_start_borders and 0 in cnt_start_borders:
                                #moving counterclockwise, wall 0 comes after wall 3
                                # (see _point_on_which_border() doc string)
                                cnt_start_border = 0
                            else:
                                cnt_start_border = max(cnt_start_borders)
                        else:
                            cnt_start_border = cnt_start_borders[0]

                        # contour end wall
                        cnt_end_borders = self._point_on_which_border(current_obstacle[-1])
                        if len(cnt_end_borders) == 2:
                            if 3 in cnt_end_borders and 0 in cnt_end_borders:
                                #moving counterclockwise, wall 0 comes after wall 3
                                # (see _point_on_which_border() doc string)
                                cnt_end_border = 0
                            else:
                                cnt_end_border = max(cnt_end_borders)
                        else:
                            cnt_end_border = cnt_end_borders[0]

                        # add boundary vertices if necessary
                        if cnt_start_border != cnt_end_border:
                            missing_borders = []
                            current_border = cnt_start_border
                            while current_border != cnt_end_border:
                                missing_borders.append(current_border)
                                current_border = (current_border + 1) % 4

                            for j in missing_borders:
                                current_obstacle.insert(0, self.env_corners[j])

                        obstacles.append(np.array(current_obstacle))

                    #next border contour
                    current_obstacle = [p]
                    n_obstacle_border_pts = 1

            return obstacles

    def _point_on_border(self, p):
        """p can be a single point or multiple points"""
        p = np.asarray(p)
        return np.any(p == 0, axis=-1) | np.any(p == self.env_size, axis=-1)

    def _point_on_which_border(self, p):
        """
        p can be a single point or multiple points

        Wall convention:
         _____________ 3 _____________
        |                             |
        |                             |
        |                             |
        0                             2
        |                             |
        |                             |
        |_____________ 1 _____________|

        """
        p = np.asarray(p)
        p_borders_bool = np.concatenate((p == 0, p == self.env_size), axis=-1)

        if p_borders_bool.ndim == 1:
            p_borders = np.where(p_borders_bool)[0]
        else:
            p_borders = [np.where(pt_borders_bool)[0] for pt_borders_bool in p_borders_bool]

        return p_borders

    def _segment_on_border(self, segment):
        p1_borders, p2_borders = self._point_on_which_border(segment)
        same_border = (len(np.intersect1d(p1_borders, p2_borders, assume_unique=True)) > 0)

        return same_border

    def _generate_segments_from_obstacles(self, obstacle, n_quad_segs):
        if isinstance(obstacle, PolygonObstacle):
            vertices = obstacle.anchor_points
        else:  # CircleObstacle
            radius = obstacle.radius
            center = obstacle.center_point
            vertices = list(Point(*center).buffer(radius, quad_segs=n_quad_segs).exterior.coords)[:-1] # approximate circle with an octagon

        segments = [[vertex, vertices[(i + 1) % len(vertices)]] for i, vertex in enumerate(vertices)]

        return np.asarray(segments)

    def _generate_valid_start_poses(self, land_mask):
        # Conversion factor from mask pixels to environment coordinates
        x_scale = self.env_size[0] / land_mask.shape[1]
        y_scale = self.env_size[1] / land_mask.shape[0]

        # Get coordinates of water pixels in environment units
        water_coords = np.flip(np.column_stack(np.where(land_mask)), axis=-1)
        water_coords[:, 1] = (land_mask.shape[0] - water_coords[:, 1])  # adjust y-coords to go from bottom to top
        water_coords_env = (water_coords + 0.5) * [x_scale, y_scale]

        # Create a list of valid positions
        poses_in_collision = detect_collision(
            water_coords_env,
            self.agent_radius,
            self.obstacle_geoms
        )
        valid_init_poses = water_coords_env[np.where(np.logical_not(poses_in_collision))[0]]
        self.valid_init_poses = valid_init_poses[np.where(
            np.all(
                (self.agent_radius < valid_init_poses) & (valid_init_poses < (self.env_size - self.agent_radius)), #on-sides
                axis=-1
            )
        )[0]]

        # Create lists of team-specific on-side init positions
        self.valid_team_init_poses = []
        for team in self.agents_of_team:
            self.valid_team_init_poses.append(
                self.valid_init_poses[
                    np.where(self._check_on_sides(self.valid_init_poses, team))[0]
                ]
            )

    def render(self):
        """Overridden method inherited from `Gym`."""
        return self._render()

    def _render(self):
        """
        Overridden method inherited from `Gym`.

        Draws all players/flags/etc on the pygame screen.
        """
        # Create screen
        if self.screen is None:
            pygame.init()

            if self.render_mode:
                self.agent_font = pygame.font.SysFont(None, int(2 * self.agent_render_radius))

                if self.render_mode == "human":
                    pygame.display.set_caption("Capture The Flag")
                    self.screen = pygame.display.set_mode((self.screen_width, self.screen_height))
                    self.isopen = True
                elif self.render_mode == "rgb_array":
                    self.screen = pygame.Surface((self.screen_width, self.screen_height))
            else:
                raise Exception(
                    f"Sorry, render modes other than f{self.metadata['render_modes']} are not supported"
                )

        if self.clock is None:
            self.clock = pygame.time.Clock()

        if self.state == {}:
            return None

        # Background
        self.screen.blit(self.pygame_background_img, (0, 0))

        # Flags
        for team in Team:
            team_idx = int(team)
            flag = self.flags[team_idx]
            color = "blue" if team == Team.BLUE_TEAM else "red"

>>>>>>> f446b292
            # team flag (not picked up)
            if not self.state["flag_taken"][team_idx]:
                flag_pos_screen = self.env_to_screen(flag.pos)
                draw.circle(
                    self.screen,
                    color,
                    flag_pos_screen,
                    radius=self.flag_render_radius,
                )
                draw.circle(
                    self.screen,
                    color,
                    flag_pos_screen,
                    radius=(self.flag_keepout_radius - self.agent_radius) * self.pixel_size,
                    width=self.boundary_width,
                )

            # team home region
            home_center_screen = self.env_to_screen(self.flags[team_idx].home)
            draw.circle(
                self.screen,
                (128, 128, 128),
                home_center_screen,
                radius=self.catch_radius * self.pixel_size,
                width=self.boundary_width,
            )

        # Trajectories
        if self.render_traj_mode:
            # traj
            if self.render_traj_mode.startswith("traj"):
                for i in range(1, len(self.traj_render_buffer[self.agents[0]]["traj"]) + 1):
                    for player in self.players.values():
                        color = "blue" if player.team == Team.BLUE_TEAM else "red"
                        draw.circle(
                            self.screen,
                            color,
                            self.traj_render_buffer[player.id]["traj"][-i],
                            radius=2,
                            width=0,
                        )
            # agent
            if self.render_traj_mode.endswith("agent"):
                for i in range(1, len(self.traj_render_buffer[self.agents[0]]["agent"]) + 1):
                    for agent_id in self.players:
                        prev_rot_blit_pos, prev_agent_surf = self.traj_render_buffer[agent_id]["agent"][-i]
                        prev_agent_surf.set_alpha(self.render_transparency_alpha)
                        self.screen.blit(prev_agent_surf, prev_rot_blit_pos)
            # history
            elif self.render_traj_mode.endswith("history"):
<<<<<<< HEAD
                for i in reversed( self.hist_buffer_inds[1:] - 1):  # current state of agent is not included in history buffer
=======
                for i in reversed(self.hist_buffer_inds[1:] - 1): #current state of agent is not included in history buffer
>>>>>>> f446b292
                    for agent_id in self.players:
                        if i < len(self.traj_render_buffer[agent_id]["history"]):
                            prev_rot_blit_pos, prev_agent_surf = self.traj_render_buffer[agent_id]["history"][i]
                            render_tranparency = 255 - ((255 - self.render_transparency_alpha) * (i+1) / (self.hist_buffer_len-1))
                            prev_agent_surf.set_alpha(render_tranparency)
                            self.screen.blit(prev_agent_surf, prev_rot_blit_pos)

        # Players
        for team in Team:
            teams_players = self.agents_of_team[team]
            color = "blue" if team == Team.BLUE_TEAM else "red"
            opp_color = "red" if team == Team.BLUE_TEAM else "blue"

            for player in teams_players:
                blit_pos = self.env_to_screen(player.pos)

                # lidar
                if self.lidar_obs and self.render_lidar_mode:
                    ray_headings_global = np.deg2rad((heading_angle_conversion(player.heading) + self.lidar_ray_headings) % 360)
                    ray_vecs = np.array([np.cos(ray_headings_global), np.sin(ray_headings_global)]).T
                    lidar_starts = player.pos + self.agent_radius * ray_vecs
                    for i in range(self.num_lidar_rays):
                        if (
                            self.render_lidar_mode == "full" or
                            (
                                self.render_lidar_mode == "detection" and
                                self.state["lidar_labels"][player.id][i] != self.ray_int_label_map["nothing"]
                            )
                        ):
                            draw.line(
                                self.screen,
                                color,
                                self.env_to_screen(lidar_starts[i]),
                                self.env_to_screen(self.state["lidar_ends"][player.id][i]),
                                width=1,
                            )
                #tagging
                player.render_tagging_oob(self.tagging_cooldown)

                # heading
                orientation = Vector2(list(mag_heading_to_vec(1.0, player.heading)))
                ref_angle = -orientation.angle_to(self.PYGAME_UP)

                # transform position to pygame coordinates
                rotated_surface = rotozoom(player.pygame_agent, ref_angle, 1.0)
                rotated_surface_size = np.array(rotated_surface.get_size())
                rotated_blit_pos = blit_pos - 0.5 * rotated_surface_size

                # flag pickup
                if player.has_flag:
                    draw.circle(
                        rotated_surface,
                        opp_color,
                        0.5 * rotated_surface_size,
                        radius=0.55 * self.agent_render_radius,
                    )

                # agent id
                if self.render_ids:
                    if self.gps_env:
                        font_color = "white"
                    else:
                        font_color = "white" if team == Team.BLUE_TEAM else "black"

                    player_number_label = self.agent_font.render(str(player.id), True, font_color)
                    player_number_label_rect = player_number_label.get_rect()
                    player_number_label_rect.center = (0.5 * rotated_surface_size[0], 0.52 * rotated_surface_size[1]) # Using 0.52 for the y-coordinate because it looks nicer than 0.5
                    rotated_surface.blit(player_number_label, player_number_label_rect)

                # blit agent onto screen
                self.screen.blit(rotated_surface, rotated_blit_pos)

                # save agent surface for trajectory rendering
                if (
                    self.render_traj_mode
<<<<<<< HEAD
                    and self.render_ctr % self.num_renders_per_step == 0
=======
                    and (self.render_ctr-1) % self.num_renders_per_step == 0
>>>>>>> f446b292
                ):
                    # add traj/ agent render data
                    if self.render_traj_mode.startswith("traj"):
                        self.traj_render_buffer[player.id]["traj"].insert(0, blit_pos)

                    if (
                        self.render_traj_mode.endswith("agent") and
<<<<<<< HEAD
                        (self.render_ctr / self.num_renders_per_step) % self.render_traj_freq == 0
                    ):
                        self.traj_render_buffer[player.id]['agent'].insert(0, (rotated_blit_pos, rotated_surface))

                    elif (
                        self.render_traj_mode.endswith("history")
                        and self.render_ctr % self.num_renders_per_step == 0
                    ):
=======
                        ((self.render_ctr-1) / self.num_renders_per_step) % self.render_traj_freq == 0
                    ):
                        self.traj_render_buffer[player.id]['agent'].insert(0, (rotated_blit_pos, rotated_surface))

                    elif self.render_traj_mode.endswith("history"):
>>>>>>> f446b292
                        self.traj_render_buffer[player.id]["history"].insert(0, (rotated_blit_pos, rotated_surface))

                    # truncate traj
                    if self.render_traj_cutoff is not None:
<<<<<<< HEAD
                        agent_render_cutoff = (
                            floor(self.render_traj_cutoff / self.render_traj_freq) +
                            (
                                (
                                    (self.render_ctr / self.num_renders_per_step) % self.render_traj_freq +
                                    self.render_traj_freq * floor(self.render_traj_cutoff / self.render_traj_freq)
                                ) <= self.render_traj_cutoff
                            )
                        )
                        self.traj_render_buffer[player.id]["traj"] = self.traj_render_buffer[player.id]["traj"][: self.render_traj_cutoff]
                        self.traj_render_buffer[player.id]["agent"] = self.traj_render_buffer[player.id]["agent"][:agent_render_cutoff]
=======
                        if self.render_traj_mode.startswith("traj"):
                            self.traj_render_buffer[player.id]["traj"] = self.traj_render_buffer[player.id]["traj"][: self.render_traj_cutoff]

                        if self.render_traj_mode.endswith("agent"):
                            agent_render_cutoff = (
                                floor(self.render_traj_cutoff / self.render_traj_freq) +
                                (
                                    (
                                        ((self.render_ctr-1) / self.num_renders_per_step) % self.render_traj_freq +
                                        self.render_traj_freq * floor(self.render_traj_cutoff / self.render_traj_freq)
                                    ) <= self.render_traj_cutoff
                                )
                            )
                            self.traj_render_buffer[player.id]["agent"] = self.traj_render_buffer[player.id]["agent"][: agent_render_cutoff]
>>>>>>> f446b292

                    self.traj_render_buffer[player.id]["history"] = self.traj_render_buffer[player.id]["history"][: self.hist_buffer_len]

        # Agent-to-agent distances
        for blue_player in self.agents_of_team[Team.BLUE_TEAM]:
            if not blue_player.is_tagged or (
                blue_player.is_tagged and blue_player.on_own_side
            ):
                for red_player in self.agents_of_team[Team.RED_TEAM]:
                    if not red_player.is_tagged or (
                        red_player.is_tagged and red_player.on_own_side
                    ):
                        blue_player_pos = np.asarray(blue_player.pos)
                        red_player_pos = np.asarray(red_player.pos)
                        a2a_dis = np.linalg.norm(blue_player_pos - red_player_pos)
                        if a2a_dis <= 2 * self.catch_radius:
                            hsv_hue = (a2a_dis - self.catch_radius) / (2*self.catch_radius - self.catch_radius)
                            hsv_hue = 0.33 * np.clip(hsv_hue, 0, 1)
                            line_color = tuple(255 * np.asarray(colorsys.hsv_to_rgb(hsv_hue, 0.9, 0.9)))

                            draw.line(
                                self.screen,
                                line_color,
                                self.env_to_screen(blue_player_pos),
                                self.env_to_screen(red_player_pos),
                                width=self.a2a_line_width,
                            )

        # Render
        if self.render_mode == "human":
            pygame.event.pump()
            self.clock.tick(self.render_fps)
            pygame.display.flip()

        # Record
        if self.render_saving:
<<<<<<< HEAD
            self.render_buffer[self.render_ctr + 1] = np.transpose(np.array(pygame.surfarray.pixels3d(self.screen)), axes=(1, 0, 2))
=======
            self.render_buffer.append(
                np.transpose(
                    np.array(pygame.surfarray.pixels3d(self.screen), dtype=np.uint8),
                    axes=(1, 0, 2)
                )
            )
>>>>>>> f446b292

        # Update counter
        self.render_ctr += 1

    def env_to_screen(self, pos):
        screen_pos = self.pixel_size * np.asarray(pos)
        screen_pos[0] += self.arena_buffer[0][0]
        screen_pos[1] = self.arena_height - screen_pos[1] + self.arena_buffer[1][1]

        return screen_pos

    def buffer_to_video(self, recording_compression=False):
        """Convert and save current render buffer as a video"""
        if not self.render_saving:
            print("Warning: Environment rendering is disabled. Cannot save the video. See the render_saving option in the config dictionary.")
            print()
        elif self.render_mode is not None:
<<<<<<< HEAD
            if self.render_ctr > 0:
=======
            if self.render_ctr > 1:
>>>>>>> f446b292
                video_file_dir = str(pathlib.Path(__file__).resolve().parents[1] / 'videos')
                if not os.path.isdir(video_file_dir):
                    os.mkdir(video_file_dir)

                now = datetime.now() #get date and time
                video_id = now.strftime("%m-%d-%Y_%H-%M-%S")
                video_file_name = f"pyquaticus_{video_id}.mp4"
                video_file_path = os.path.join(video_file_dir, video_file_name)

                fourcc = cv2.VideoWriter_fourcc(*'mp4v')
                out = cv2.VideoWriter(video_file_path, fourcc, self.render_fps, (self.screen_width, self.screen_height))
                for img in self.render_buffer:
                    out.write(cv2.cvtColor(img, cv2.COLOR_RGB2BGR))

                out.release()

                if recording_compression:
                    compressed_video_file_name = f"pyquaticus_{video_id}_compressed.mp4"

                    compressed_video_file_path = os.path.join(video_file_dir, compressed_video_file_name)
                    subprocess.run([
                        "ffmpeg",
                        "-loglevel",
                        "error",
                        "-i",
                        video_file_path,
                        "-c:v",
                        "libx264",
                        compressed_video_file_path
                    ])
            else:
                print("Attempted to save video but render_buffer is empty!")
                print()
        else:
            raise Exception("Envrionment was not rendered. See the render_mode option in the config dictionary.")

    def save_screenshot(self):
        """ "Save an image of the most recently rendered env."""

        if not self.render_saving:
            print("Warning: Environment rendering is disabled. Cannot save the screenshot. See the render_saving option in the config dictionary.")
            print()
        elif self.render_mode is not None:
            image_file_dir = str(pathlib.Path(__file__).resolve().parents[1] / 'screenshots')
            if not os.path.isdir(image_file_dir):
                os.mkdir(image_file_dir)

            now = datetime.now()  # get date and time
            image_id = now.strftime("%m-%d-%Y_%H-%M-%S")
            image_file_name = f"pyquaticus_{image_id}.png"
            image_file_path = os.path.join(image_file_dir, image_file_name)

<<<<<<< HEAD
            cv2.imwrite(image_file_path, cv2.cvtColor(self.render_buffer[self.render_ctr], cv2.COLOR_RGB2BGR))
=======
            cv2.imwrite(image_file_path, cv2.cvtColor(self.render_buffer[self.render_ctr - 1], cv2.COLOR_RGB2BGR))
>>>>>>> f446b292
        else:
            raise Exception("Envrionment was not rendered. See the render_mode option in the config dictionary.")


    def close(self):
        """Overridden method inherited from `Gym`."""
        if self.screen is not None:
            pygame.quit()
            self.isopen = False

    def _min(self, a, b):
        """Convenience method for determining a minimum value. The standard `min()` takes much longer to run."""
        if a < b:
            return a
        else:
            return b

    def state_to_obs(self, agent_id, normalize=True):
        """
        Modified method to convert the state to agent observations. In addition to the
        logic performed in the superclass state_to_obs, this method adds the distance
        and bearing to obstacles into the observation and then performs the
        normalization.

        Args:
            agent_id: The agent who's observation is being generated
            normalize: Flag to normalize the values in the observation
        Returns
            A dictionary containing the agents observation
        """
        orig_obs = super().state_to_obs(agent_id, normalize=False)

        if not self.lidar_obs:
            # Obstacle Distance/Bearing
            for i, obstacle in enumerate(
                self.state["dist_bearing_to_obstacles"][agent_id]
            ):
                orig_obs[f"obstacle_{i}_distance"] = obstacle[0]
                orig_obs[f"obstacle_{i}_bearing"] = obstacle[1]

        if normalize:
            orig_obs = self.agent_obs_normalizer.normalized(orig_obs)

        return orig_obs<|MERGE_RESOLUTION|>--- conflicted
+++ resolved
@@ -1199,7 +1199,6 @@
                     self.state['flag_position'][other_team_idx] = self.flags[other_team_idx].pos
                     self.state['flag_taken'][other_team_idx] = 0
                     self.state['team_has_flag'][team_idx] = 0
-<<<<<<< HEAD
 
             else:
                 # Set in-bounds
@@ -1261,69 +1260,6 @@
                 flag_pos = self.flags[other_team_idx].pos
                 flag_distance = self.get_distance_between_2_points(player.pos, flag_pos)
 
-=======
-
-            else:
-                # Set in-bounds
-                player.oob = False
-                self.state['agent_oob'][i] = 0
-
-    def _check_oob_vectorized(self):
-        """Checks if players are out of bounds and updates their states (and any flags in their possesion) accordingly."""
-        # Set out-of-bounds
-        agent_poses = self.state['agent_position']
-        agent_oob = np.any((agent_poses <= self.agent_radius) | ((self.env_size - self.agent_radius) <= agent_poses), axis=-1)
-
-        self.state['agent_oob'] = agent_oob
-        for i, oob in enumerate(agent_oob):
-            self.players[self.agents[i]].oob = oob
-        
-        if not np.any(agent_oob):
-            return
-
-        agent_oob_inds = np.where(agent_oob)[0]
-
-        # Set tag (if applicable)
-        if self.tag_on_oob:
-            for team, agent_inds in self.agent_inds_of_team.items():
-                self.state['tags'][int(team)] += np.sum(agent_oob[agent_inds] & np.logical_not(self.state["agent_is_tagged"][agent_inds]))
-
-            self.state['agent_is_tagged'][agent_oob_inds] = 1
-            for i in agent_oob_inds:
-                self.players[self.agents[i]].is_tagged = True
-
-        # Reset picked-up flag (if applicable)
-        agent_has_flag_oob = self.state['agent_has_flag'] & agent_oob
-        if np.any(agent_has_flag_oob):
-            # update agent
-            self.state['agent_has_flag'][agent_oob_inds] = 0
-            for i in agent_oob_inds:
-                self.players[self.agents[i]].has_flag = False
-            # update flag
-            for team, agent_inds in self.agent_inds_of_team.items():
-                if np.any(agent_has_flag_oob[agent_inds]):
-                    #note: assumes two teams, and one flag per team
-                    team_idx = int(team)
-                    other_team_idx = int(not team_idx)
-
-                    self.flags[other_team_idx].reset()
-                    self.state['flag_position'][other_team_idx] = self.flags[other_team_idx].pos
-                    self.state['flag_taken'][other_team_idx] = 0
-                    self.state['team_has_flag'][team_idx] = 0
-
-    def _check_flag_pickups(self):
-        """
-        Updates player states if they picked up the flag.
-        Note: assumes two teams, and one flag per team.
-        """
-        for i, player in enumerate(self.players.values()):
-            team_idx = int(player.team)
-            other_team_idx = int(not team_idx)
-            if not (player.has_flag or self.state['flag_taken'][other_team_idx]) and not player.on_own_side and not player.is_tagged:
-                flag_pos = self.flags[other_team_idx].pos
-                flag_distance = self.get_distance_between_2_points(player.pos, flag_pos)
-
->>>>>>> f446b292
                 if flag_distance < self.catch_radius:
                     # update agent
                     player.has_flag = True
@@ -1418,7 +1354,6 @@
                                 #update tagged agent
                                 other_player.has_flag = False
                                 self.state['agent_has_flag'][j] = 0
-<<<<<<< HEAD
 
                                 #update flag
                                 self.flags[team_idx].reset()
@@ -1426,15 +1361,6 @@
                                 self.state['flag_taken'][team_idx] = 0
                                 self.state['team_has_flag'][other_team_idx] = 0
 
-=======
-
-                                #update flag
-                                self.flags[team_idx].reset()
-                                self.state['flag_position'][team_idx] = self.flags[team_idx].pos
-                                self.state['flag_taken'][team_idx] = 0
-                                self.state['team_has_flag'][other_team_idx] = 0
-
->>>>>>> f446b292
                             #set players tagging cooldown
                             player.tagging_cooldown = 0.0
                             self.state['agent_tagging_cooldown'][i] = 0.0
@@ -1447,7 +1373,6 @@
         Updates player states if they tagged another player.
         Note 1: assumes one tag allowed per tagging cooldown recharge.
         Note 2: assumes two teams, and one flag per team.
-<<<<<<< HEAD
         """
         for team, team_agent_inds in self.agent_inds_of_team.items():
             team_idx = int(team)
@@ -1590,150 +1515,6 @@
         self.gps_env = config_dict.get("gps_env", config_dict_std["gps_env"])
         self.topo_contour_eps = config_dict.get("topo_contour_eps", config_dict_std["topo_contour_eps"])
 
-=======
-        """
-        for team, team_agent_inds in self.agent_inds_of_team.items():
-            team_idx = int(team)
-            other_agent_inds = np.setdiff1d(np.arange(self.num_agents), team_agent_inds)
-
-            # Determine which agents can perform a tag
-            team_agent_on_sides = self.state['agent_on_sides'][team_agent_inds]
-            team_agent_oob = self.state['agent_oob'][team_agent_inds]
-            team_agent_is_tagged = self.state['agent_is_tagged'][team_agent_inds]
-            team_agent_tagging_cooldown = self.state['agent_tagging_cooldown'][team_agent_inds]
-            
-            team_agent_cantag = team_agent_on_sides & \
-                np.logical_not(team_agent_oob) & \
-                np.logical_not(team_agent_is_tagged) & \
-                team_agent_tagging_cooldown == self.tagging_cooldown
-
-            # Determine which agents of the other team(s) can be tagged
-            other_agent_on_sides = self.state['agent_on_sides'][other_agent_inds]
-            other_agent_is_tagged = self.state['agent_is_tagged'][other_agent_inds]
-
-            other_agent_cantag = np.logical_not(other_agent_on_sides) & np.logical_not(other_agent_is_tagged)
-
-            # Determine tags
-            #note: we resolve tag conflicts based on tagger index priority (not distance)
-            #to match the unvectorized version of this function which loops through agents
-            team_agent_poses = np.expand_dims(self.state['agent_position'][team_agent_inds], 1)
-            other_agent_poses = self.state['agent_position'][other_agent_inds]
-            agent_distances = np.linalg.norm(team_agent_poses - other_agent_poses)
-
-            team_tags = (agent_distances < self.catch_radius) & \
-                (np.expand_dims(team_agent_cantag, -1) & other_agent_cantag)
-
-            for i, agent_idx in enumerate(team_agent_inds):
-                other_agents_tagged = np.where(team_tags[i])[0]
-                if len(other_agents_tagged) > 0:
-                    agent_id = self.agents[agent_idx]
-                    player = self.players[agent_id]
-
-                    tagged_agent_idx = other_agent_inds[other_agents_tagged[0]]
-                    tagged_agent_id = self.agents[tagged_agent_idx]
-                    tagged_player = self.players[tagged_agent_id]
-                    tagged_player_team_idx = int(tagged_player.team)
-
-                    # update tagger agent
-                    player.tagging_cooldown = 0.0
-                    self.state['agent_made_tag'][agent_idx] = tagged_agent_id
-                    self.state['agent_tagging_cooldown'][agent_idx] = 0.0
-
-                    # update tagged agent
-                    tagged_player.is_tagged = True
-                    self.state['agent_is_tagged'][tagged_agent_idx] = 1
-                    self.state['tags'][tagged_player_team_idx] += 1
-
-                    if tagged_player.has_flag:
-                        tagged_player.has_flag = False
-                        self.state['agent_has_flag'][tagged_agent_idx] = 0
-
-                        #update flag
-                        self.flags[team_idx].reset()
-                        self.state['flag_position'][team_idx] = self.flags[team_idx].pos
-                        self.state['flag_taken'][team_idx] = 0
-                        self.state['team_has_flag'][tagged_player_team_idx] = 0
-
-                    # prevent two agents from tagging the same agent
-                    team_tags[:, other_agents_tagged[0]] = 0
-
-                    # set tagger agent row to 0's (all finished)
-                    team_tags[i] = 0
-
-                    # check for early exit
-                    if np.sum(team_tags) == 0:
-                        break
-
-    def _check_untag(self):
-        """Untags the player if they return to their own flag."""
-        for i, player in enumerate(self.players.values()):
-            team = int(player.team)
-            flag_home = self.flags[team].home
-            flag_distance = self.get_distance_between_2_points(
-                player.pos, flag_home
-            )
-            if flag_distance < self.catch_radius and player.is_tagged:
-                player.is_tagged = False
-                self.state['agent_is_tagged'][i] = 0
-
-    def _check_untag_vectorized(self):
-        """Untags the player if they return to their own flag."""
-        for team, team_agent_inds in self.agent_inds_of_team.items():
-            agent_poses = self.state['agent_position'][team_agent_inds]
-            flag_home = self.flags[int(team)].home
-
-            flag_distances = np.linalg.norm(flag_home - agent_poses)
-            agent_is_tagged = self.state['agent_is_tagged'][team_agent_inds]
-
-            agent_untagged = (flag_distances < self.catch_radius) & agent_is_tagged
-            agent_untagged_inds = team_agent_inds[np.where(agent_untagged)[0]]
-
-            self.state['agent_is_tagged'][agent_untagged_inds] = 0
-            for agent_idx in agent_untagged_inds:
-                self.players[self.agents[agent_idx]].is_tagged = False
-
-    def _check_flag_captures(self):
-        """
-        Updates states if a player captured a flag.
-        Note: assumes two teams, and one flag per team.
-        """
-        for i, player in enumerate(self.players.values()):
-            team_idx = int(player.team)
-
-            self.team_flag_capture[team_idx] = False #this is False except at the timestep that the flag is captured
-
-            if player.on_own_side and player.has_flag:
-                other_team_idx = int(not team_idx)
-
-                # Update agent
-                player.has_flag = False
-                self.state['agent_has_flag'][i] = 0
-
-                # Update flag
-                scored_flag = self.flags[other_team_idx]
-                scored_flag.reset()
-                self.state['flag_position'][other_team_idx] = self.flags[other_team_idx].pos
-                self.state['flag_taken'][other_team_idx] = 0
-                self.state['team_has_flag'][team_idx] = 0
-
-                # Update captures
-                self.team_flag_capture[team_idx] = True
-                self.state['captures'][team_idx] += 1
-
-    def set_config_values(self, config_dict):
-        """
-        Sets initial configuration parameters for the environment.
-
-        Args:
-            config_dict: The provided configuration. If a key is missing, it is replaced
-            with the standard configuration value.
-        """
-        ### Set Variables from Configuration Dictionary ###
-        # Geometry parameters
-        self.gps_env = config_dict.get("gps_env", config_dict_std["gps_env"])
-        self.topo_contour_eps = config_dict.get("topo_contour_eps", config_dict_std["topo_contour_eps"])
-
->>>>>>> f446b292
         # Dynamics parameters
         self.dynamics = config_dict.get("dynamics", config_dict_std["dynamics"])
 
@@ -1795,11 +1576,7 @@
             np.seterr(all="ignore")
 
         ### Environment History ###
-<<<<<<< HEAD
-        short_hist_buffer_inds = np.arange(0, self.short_hist_length*self.short_hist_interval, self.short_hist_interval)
-=======
         short_hist_buffer_inds = np.arange(0, self.short_hist_length * self.short_hist_interval, self.short_hist_interval)
->>>>>>> f446b292
         long_hist_buffer_inds = np.arange(0, self.long_hist_length * self.long_hist_interval, self.long_hist_interval)
         self.hist_buffer_inds = np.unique(
             np.concatenate((short_hist_buffer_inds, long_hist_buffer_inds))
@@ -2152,7 +1929,6 @@
             self.env_to_screen(self.env_ll),
             self.env_to_screen(self.env_lr),
             width=self.boundary_width,
-<<<<<<< HEAD
         )
         draw.line(
             self.pygame_background_img,
@@ -2160,22 +1936,10 @@
             self.env_to_screen(self.env_ul),
             self.env_to_screen(self.env_ll),
             width=self.boundary_width,
-=======
->>>>>>> f446b292
         )
         draw.line(
             self.pygame_background_img,
             (0, 0, 0),
-<<<<<<< HEAD
-=======
-            self.env_to_screen(self.env_ul),
-            self.env_to_screen(self.env_ll),
-            width=self.boundary_width,
-        )
-        draw.line(
-            self.pygame_background_img,
-            (0, 0, 0),
->>>>>>> f446b292
             self.env_to_screen(self.env_ur),
             self.env_to_screen(self.env_lr),
             width=self.boundary_width,
@@ -2246,11 +2010,7 @@
             self.dones["__all__"] = True
             self.message = "Blue Wins! Red Loses"
 
-<<<<<<< HEAD
-        elif self.current_time >= self.max_time:
-=======
         elif self.current_time > self.max_time or np.isclose(self.current_time, self.max_time):
->>>>>>> f446b292
             self.dones["__all__"] = True
             if self.state["captures"][0] > self.state["captures"][1]:
                 self.message = "Blue Wins! Red Loses"
@@ -2435,8 +2195,6 @@
             self._set_flag_attributes_from_state()
             for i, player in enumerate(self.players.values()):
                 player.state = self.state['agent_dynamics'][i]
-<<<<<<< HEAD
-
         else:
             if init_dict != None:
                 self._set_state_from_init_dict(init_dict)
@@ -2474,15 +2232,16 @@
             self.state['agent_dynamics'] = np.array([player.state for player in self.players.values()])
 
             #run event checks
+            #TODO: re-profile how fast the new vectorized and unvectorized functions run to adjust switchoff point
             self._check_flag_pickups_vectorized() if self.team_size >= 40 else self._check_flag_pickups()
             self._check_agent_made_tag_vectorized() if self.team_size >= 10 else self._check_agent_made_tag()
             self._check_untag_vectorized() if self.team_size >= 10 else self._check_untag()
             #note 1: _check_oob is not currently necessary b/c initializtion does not allow 
-            #for out-of-bounds, state_dict initialization will have up-to-date out-of-bounds info,
+            #for out-of-bounds, and state_dict initialization will have up-to-date out-of-bounds info.
 
             #note 2: _check_flag_captures is not currently necessary b/c initialization does not allow
             #for starting with flag on-sides and state_dict initialization would not start with capture
-            #(it would have been detected in the step function checks)
+            #(it would have been detected in the step function checks).
 
             # team wall orientation
             self._determine_team_wall_orient()
@@ -2522,94 +2281,6 @@
             reset_global_state = self.state_to_global_obs(self.normalize)
             self.state["global_state_hist_buffer"] = np.array(self.hist_buffer_len * [reset_global_state])
 
-=======
-        else:
-            if init_dict != None:
-                self._set_state_from_init_dict(init_dict)
-            else:
-                flag_homes = list(self.flag_homes.values())
-                agent_positions, agent_spd_hdg, agent_on_sides = self._generate_agent_starts(flag_homes=flag_homes)
-
-                self.state = {
-                    "agent_position":            agent_positions,
-                    "prev_agent_position":       copy.deepcopy(agent_positions),
-                    "agent_speed":               agent_spd_hdg[:, 0],
-                    "agent_heading":             agent_spd_hdg[:, 1],
-                    "agent_on_sides":            agent_on_sides,
-                    "agent_oob":                 np.zeros(self.num_agents, dtype=bool), #if this agent is out of bounds
-                    "agent_has_flag":            np.zeros(self.num_agents, dtype=bool),
-                    "agent_is_tagged":           np.zeros(self.num_agents, dtype=bool), #if this agent is tagged
-                    "agent_made_tag":            np.array([None] * self.num_agents), #whether this agent tagged something at the current timestep (will be index of tagged agent if so)
-                    "agent_tagging_cooldown":    np.array([self.tagging_cooldown] * self.num_agents),
-                    "dist_bearing_to_obstacles": {agent_id: np.zeros((len(self.obstacles), 2)) for agent_id in self.players},
-                    "flag_home":                 np.array(flag_homes),
-                    "flag_position":             np.array(flag_homes),
-                    "flag_taken":                np.zeros(len(self.flags), dtype=bool),
-                    "team_has_flag":             np.zeros(len(self.agents_of_team), dtype=bool), #whether a member of this team has a flag of the other team's
-                    "captures":                  np.zeros(len(self.agents_of_team)), #number of flag captures made by this team
-                    "tags":                      np.zeros(len(self.agents_of_team)), #number of tags made by this team
-                    "grabs":                     np.zeros(len(self.agents_of_team)), #number of flag grabs made by this team
-                }
-
-            # set player and flag attributes
-            self._set_player_attributes_from_state()
-            self._set_flag_attributes_from_state()
-            for player in self.players.values():
-                player.reset() #reset agent-specific dynamics (not common to all agents)
-            
-            self.state['agent_dynamics'] = np.array([player.state for player in self.players.values()])
-
-            #run event checks
-            #TODO: re-profile how fast the new vectorized and unvectorized functions run to adjust switchoff point
-            self._check_flag_pickups_vectorized() if self.team_size >= 40 else self._check_flag_pickups()
-            self._check_agent_made_tag_vectorized() if self.team_size >= 10 else self._check_agent_made_tag()
-            self._check_untag_vectorized() if self.team_size >= 10 else self._check_untag()
-            #note 1: _check_oob is not currently necessary b/c initializtion does not allow 
-            #for out-of-bounds, and state_dict initialization will have up-to-date out-of-bounds info.
-
-            #note 2: _check_flag_captures is not currently necessary b/c initialization does not allow
-            #for starting with flag on-sides and state_dict initialization would not start with capture
-            #(it would have been detected in the step function checks).
-
-            # team wall orientation
-            self._determine_team_wall_orient()
-
-            # obstacles
-            self._get_dist_bearing_to_obstacles()
-
-            # lidar
-            if self.lidar_obs:
-                # reset lidar readings
-                self.state["lidar_labels"] = dict()
-                self.state["lidar_ends"] = dict()
-                self.state["lidar_distances"] = dict()
-
-                for agent_id in self.players:
-                    self.state["lidar_labels"][agent_id] = np.zeros(self.num_lidar_rays, dtype='int8')
-                    self.state["lidar_ends"][agent_id] = np.zeros((self.num_lidar_rays, 2))
-                    self.state["lidar_distances"][agent_id] = np.zeros(self.num_lidar_rays)
-                    self._update_lidar()
-
-                for team in self.agents_of_team:
-                    for label_name, label_idx in self.ray_int_label_map.items():
-                        if label_name.startswith("agent"):
-                            #reset agent lidar detection states (not tagged and do not have flag)
-                            if int(label_name[6:]) in self.agent_inds_of_team[team]:
-                                self.obj_ray_detection_states[team][label_idx] = LIDAR_DETECTION_CLASS_MAP["teammate"]
-                            else:
-                                self.obj_ray_detection_states[team][label_idx] = LIDAR_DETECTION_CLASS_MAP["opponent"]
-
-            # observation history
-            self.state["obs_hist_buffer"] = dict()
-            reset_obs = {agent_id: self.state_to_obs(agent_id, self.normalize) for agent_id in self.players}
-            for agent_id in self.players:
-                self.state["obs_hist_buffer"][agent_id] = np.array(self.hist_buffer_len * [reset_obs[agent_id]])
-
-            # global state history
-            reset_global_state = self.state_to_global_obs(self.normalize)
-            self.state["global_state_hist_buffer"] = np.array(self.hist_buffer_len * [reset_global_state])
-
->>>>>>> f446b292
         self.message = ""
         self.current_time = 0
         self.reset_count += 1
@@ -2619,20 +2290,11 @@
         # Rendering
         if self.render_mode:
             if self.render_saving:
-<<<<<<< HEAD
-                max_renders = 1 + ceil(self.max_time / (self.sim_speedup_factor * self.tau)) * self.num_renders_per_step
-                self.render_buffer = np.zeros((max_renders, self.screen_height, self.screen_width, 3))
-            if self.render_traj_mode:
-                self.traj_render_buffer = {agent_id: {"traj": [], "agent": [], "history": []} for agent_id in self.players}
-
-            self.render_ctr = -1  # reset render doesn't count
-=======
                 self.render_buffer = []
             if self.render_traj_mode:
                 self.traj_render_buffer = {agent_id: {"traj": [], "agent": [], "history": []} for agent_id in self.players}
 
             self.render_ctr = 0
->>>>>>> f446b292
             self._render()
 
         # Observations
@@ -2642,15 +2304,6 @@
             obs = {agent_id: self.state["obs_hist_buffer"][agent_id][0] for agent_id in self.players}
 
         # Return
-<<<<<<< HEAD
-            # Info
-        if self.hist_len > 1:
-            info = {"global_state": self.state["global_state_hist_buffer"][self.hist_buffer_inds]}
-        else:
-            info = {"global_state": self.state["global_state_hist_buffer"][0]}
-
-        return obs, info
-=======
         if return_info:
             # Info
             if self.hist_len > 1:
@@ -2661,7 +2314,6 @@
             return obs, info
         else:
             return obs
->>>>>>> f446b292
 
     def _set_state_from_init_dict(self, init_dict: dict):
         """
@@ -3266,18 +2918,12 @@
                         )
 
                     # get flag midpoint
-<<<<<<< HEAD
-                    if flag_homes_unit == "wm_xy":
-                        flag_home_blue = np.flip(_sm2ll(*flag_homes[Team.BLUE_TEAM]))
-                        flag_home_red = np.flip(_sm2ll(*flag_homes[Team.RED_TEAM]))
-=======
                     flag_home_blue = np.asarray(flag_homes[Team.BLUE_TEAM])
                     flag_home_red = np.asarray(flag_homes[Team.RED_TEAM])
 
                     if flag_homes_unit == "wm_xy":
                         flag_home_blue = np.flip(_sm2ll(*flag_home_blue))
                         flag_home_red = np.flip(_sm2ll(*flag_home_red))
->>>>>>> f446b292
 
                     geodict_flags = Geodesic.WGS84.Inverse(
                         lat1=flag_home_blue[0],
@@ -3455,7 +3101,6 @@
                     raise Exception(
                         f"Unit '{scrimmage_coords_unit}' not recognized. Please choose from 'll' or 'wm_xy' for gps environments."
                     )
-<<<<<<< HEAD
 
                 # check for exceptions
                 if np.all(scrimmage_coords[0] == scrimmage_coords[1]):
@@ -3945,862 +3590,6 @@
                 #combine tiles to cross 180 longitude
                 topo_img = np.hstack((topo_img_1, topo_img_2))
 
-                import matplotlib.pyplot as plt
-                plt.imshow(topo_img)
-                plt.show()
-
-            # rendering tile (for pygame background)
-            render_tile_bounds = wrap_mercator_x(
-                self.env_bounds + self.arena_buffer * np.array([[-1], [1]])
-            )
-
-            if render_tile_bounds[0][0] < render_tile_bounds[1][0]:
-                render_tile, render_ext = cx.bounds2img(
-                    *render_tile_bounds.flatten(),
-                    zoom="auto",
-                    source=render_tile_source,
-                    ll=False,
-                    wait=0,
-                    max_retries=2,
-                    n_connections=1,
-                    use_cache=False,
-                    zoom_adjust=None,
-                )
-                self.background_img = self._crop_tiles(
-                    render_tile[:, :, :-1],
-                    render_ext,
-                    *render_tile_bounds.flatten(),
-                    ll=False,
-                )
-            else:
-                #tile 1
-                #tile 2
-                #combine tiles to cross 180 longitude
-                pass
-
-            # cache maps
-            map_cache = {
-                "topographical_image": topo_img,
-                "render_image": self.background_img,
-                "attribution": self.background_img_attribution,
-            }
-            with open(map_cache_path, "wb") as f:
-                pickle.dump(map_cache, f)
-
-        ### Topology Construction ###
-        #TODO: remove start poses that happen to be trapped (maybe do this by using contours with buffer pixel size rounded up based on agent radius)
-        #mask by water color on topo image
-        flag_homes = np.asarray(tuple(self.flag_homes.values()))
-        flag_water_xs, flag_water_ys = flag_homes[:, 0], flag_homes[:, 1]
-
-        flag_water_xs = np.clip(
-            np.floor(topo_img.shape[1] * (flag_water_xs / self.env_size[0])),
-            None,
-            topo_img.shape[1] - 1
-        )
-        flag_water_ys = np.clip(
-            np.floor(topo_img.shape[0] * (1 - flag_water_ys / self.env_size[1])),
-            None,
-            topo_img.shape[0] - 1
-        )
-
-        flag_water_pixel_colors = tomo_img[flag_water_xs, flag_water_ys]
-        for flag_water_pixel_color in flag_water_pixel_colors: 
-            if not (
-                np.all(flag_water_pixel_color == 38) or # DO NOT CHANGE (specific to CartoDB.DarkMatterNoLabels)!
-                np.all(flag_water_pixel_color == 39) or # DO NOT CHANGE (specific to CartoDB.DarkMatterNoLabels)!
-                np.all(flag_water_pixel_color == 40)    # DO NOT CHANGE (specific to CartoDB.DarkMatterNoLabels)! 
-            ):
-                raise Exception(
-                    f"One of the flags ({flag_homes}) is not in the the water."
-                )
-
-        water_pixel_x, water_pixel_y  = flag_water_xs[0], flag_water_ys[0] #assume flag is in correct body of water
-        water_pixel_color = 38 # DO NOT CHANGE (specific to CartoDB.DarkMatterNoLabels)!
-
-        mask = np.all(topo_img == water_pixel_color, axis=-1)
-        water_connectivity = np.array([[0, 1, 0], [1, 1, 1], [0, 1, 0]])
-        labeled_mask, _ = label(mask, structure=water_connectivity)
-        target_label = labeled_mask[water_pixel_y, water_pixel_x]
-
-        grayscale_topo_img = cv2.cvtColor(topo_img, cv2.COLOR_RGB2GRAY)
-        water_pixel_color_gray = grayscale_topo_img[water_pixel_y, water_pixel_x]
-
-        land_mask = (labeled_mask == target_label) + (
-            (water_pixel_color_gray <= grayscale_topo_img) * (grayscale_topo_img <= water_pixel_color_gray + 2)
-        )
-
-        # water contours
-        land_mask_binary = 255 * land_mask.astype(np.uint8)
-        water_contours, _ = cv2.findContours(land_mask_binary, cv2.RETR_EXTERNAL, cv2.CHAIN_APPROX_SIMPLE)
-        # https://docs.opencv.org/4.10.0/d4/d73/tutorial_py_contours_begin.html
-        # https://docs.opencv.org/4.x/d9/d8b/tutorial_py_contours_hierarchy.html
-
-        border_contour = max(water_contours, key=cv2.contourArea)
-        # TODO: check if this is just the environment bounds, then non-convex approximation will go to the largest island
-        border_land_mask = cv2.drawContours(np.zeros_like(land_mask_binary), [border_contour], -1, 255, -1)
-
-        # island contours
-        water_mask = np.logical_not(land_mask)
-        island_binary = 255 * (border_land_mask * water_mask).astype(np.uint8)
-        island_contours, _ = cv2.findContours(island_binary, cv2.RETR_EXTERNAL, cv2.CHAIN_APPROX_SIMPLE)
-
-        # approximate outer contour (border land)
-        eps = self.topo_contour_eps * cv2.arcLength(border_contour, True)
-        border_cnt_approx = cv2.approxPolyDP(border_contour, eps, True)
-
-        border_land_mask_approx = cv2.drawContours(np.zeros_like(land_mask_binary), [border_cnt_approx], -1, 255, -1)
-        border_land_mask_approx = cv2.drawContours(border_land_mask_approx, [border_cnt_approx], -1, 0, 0)
-
-        labeled_border_land_mask_approx, _ = label(border_land_mask_approx, structure=water_connectivity)
-        target_water_label = labeled_border_land_mask_approx[water_pixel_y, water_pixel_x]
-        border_land_mask_approx = labeled_border_land_mask_approx == target_water_label
-
-        # approximate island contours
-        island_cnts_approx = []
-        for i, cnt in enumerate(island_contours):
-            if cnt.shape[0] != 1:
-                eps = self.topo_contour_eps * cv2.arcLength(cnt, True)
-                cnt_approx = cv2.approxPolyDP(cnt, eps, True)
-                cvx_hull = cv2.convexHull(cnt_approx)
-                island_cnts_approx.append(cvx_hull)
-
-        island_mask_approx = cv2.drawContours(255 * np.ones_like(island_binary), island_cnts_approx, -1, 0, -1)  # convex island masks
-
-        # final approximate land mask
-        land_mask_approx = border_land_mask_approx * island_mask_approx / 255
-
-        # squeeze contours
-        border_cnt = self._img2env_coords(border_cnt_approx.squeeze(), topo_img.shape)
-        island_cnts = [self._img2env_coords(cnt.squeeze(), topo_img.shape) for cnt in island_cnts_approx]
-
-        return border_cnt, island_cnts, land_mask_approx
-
-    def _crop_tiles(self, img, ext, w, s, e, n, ll=True):
-        """
-        img : ndarray
-            Image as a 3D array of RGB values
-        ext : tuple
-            Bounding box [minX, maxX, minY, maxY] of the returned image
-        w : float
-            West edge
-        s : float
-            South edge
-        e : float
-            East edge
-        n : float
-            North edge
-        ll : Boolean
-            [Optional. Default: True] If True, `w`, `s`, `e`, `n` are
-            assumed to be lon/lat as opposed to Spherical Mercator.
-        """
-        # convert lat/lon bounds to Web Mercator XY (EPSG:3857)
-        if ll:
-            left, bottom = mt.xy(w, s)
-            right, top = mt.xy(e, n)
-        else:
-            left, bottom = w, s
-            right, top = e, n
-
-        # determine crop
-        X_size = wrap_mercator_x_dist(ext[1] - ext[0], x_only=True)
-        Y_size = ext[3] - ext[2]
-
-        img_size_x = img.shape[1]
-        img_size_y = img.shape[0]
-
-        crop_start_x = round(img_size_x * wrap_mercator_x_dist(left - ext[0], x_only=True) / X_size)
-        crop_end_x = round(img_size_x * wrap_mercator_x_dist(right - ext[0], x_only=True) / X_size)
-
-        crop_start_y = round(img_size_y * (ext[2] - top) / Y_size)
-        crop_end_y = round(img_size_y * (ext[2] - bottom) / Y_size)
-
-        # crop image
-        cropped_img = img[crop_start_y:crop_end_y, crop_start_x:crop_end_x, :]
-
-        return cropped_img
-
-    def _img2env_coords(self, cnt, image_shape):
-        cnt = cnt.astype(float) # convert contour array to float64 so as not to lose precision
-        cnt[:, 0] = self.env_size[0] * cnt[:, 0] / (image_shape[1] - 1)
-        cnt[:, 1] = self.env_size[1] * (1 - cnt[:, 1] / (image_shape[0] - 1))
-
-        return cnt
-
-    def _border_contour_to_border_obstacles(self, border_cnt):
-        border_pt_inds = np.where(self._point_on_border(border_cnt))[0]
-
-        if len(border_pt_inds) == 0:
-            return [border_cnt]
-        else:
-            border_cnt = np.roll(border_cnt, -(border_pt_inds[0] + 1), axis=0)
-
-            obstacles = []
-            current_obstacle = [border_cnt[-1]]
-            n_obstacle_border_pts = 1
-            for i, p in enumerate(border_cnt):
-                current_obstacle.append(p)
-
-                n_obstacle_border_pts += self._point_on_border(p)
-                if n_obstacle_border_pts == 2:
-                    if len(current_obstacle) > 2:
-                        # contour start wall
-                        cnt_start_borders = self._point_on_which_border(current_obstacle[0])
-                        if len(cnt_start_borders) == 2:
-                            if 3 in cnt_start_borders and 0 in cnt_start_borders:
-                                #moving counterclockwise, wall 0 comes after wall 3
-                                # (see _point_on_which_border() doc string)
-                                cnt_start_border = 0
-                            else:
-                                cnt_start_border = max(cnt_start_borders)
-                        else:
-                            cnt_start_border = cnt_start_borders[0]
-
-                        # contour end wall
-                        cnt_end_borders = self._point_on_which_border(current_obstacle[-1])
-                        if len(cnt_end_borders) == 2:
-                            if 3 in cnt_end_borders and 0 in cnt_end_borders:
-                                #moving counterclockwise, wall 0 comes after wall 3
-                                # (see _point_on_which_border() doc string)
-                                cnt_end_border = 0
-                            else:
-                                cnt_end_border = max(cnt_end_borders)
-                        else:
-                            cnt_end_border = cnt_end_borders[0]
-
-                        # add boundary vertices if necessary
-                        if cnt_start_border != cnt_end_border:
-                            missing_borders = []
-                            current_border = cnt_start_border
-                            while current_border != cnt_end_border:
-                                missing_borders.append(current_border)
-                                current_border = (current_border + 1) % 4
-
-                            for j in missing_borders:
-                                current_obstacle.insert(0, self.env_corners[j])
-
-                        obstacles.append(np.array(current_obstacle))
-
-                    #next border contour
-                    current_obstacle = [p]
-                    n_obstacle_border_pts = 1
-
-            return obstacles
-
-    def _point_on_border(self, p):
-        """p can be a single point or multiple points"""
-        p = np.asarray(p)
-        return np.any(p == 0, axis=-1) | np.any(p == self.env_size, axis=-1)
-
-    def _point_on_which_border(self, p):
-        """
-        p can be a single point or multiple points
-
-        Wall convention:
-         _____________ 3 _____________
-        |                             |
-        |                             |
-        |                             |
-        0                             2
-        |                             |
-        |                             |
-        |_____________ 1 _____________|
-
-        """
-        p = np.asarray(p)
-        p_borders_bool = np.concatenate((p == 0, p == self.env_size), axis=-1)
-
-        if p_borders_bool.ndim == 1:
-            p_borders = np.where(p_borders_bool)[0]
-        else:
-            p_borders = [np.where(pt_borders_bool)[0] for pt_borders_bool in p_borders_bool]
-
-        return p_borders
-
-    def _segment_on_border(self, segment):
-        p1_borders, p2_borders = self._point_on_which_border(segment)
-        same_border = (len(np.intersect1d(p1_borders, p2_borders, assume_unique=True)) > 0)
-
-        return same_border
-
-    def _generate_segments_from_obstacles(self, obstacle, n_quad_segs):
-        if isinstance(obstacle, PolygonObstacle):
-            vertices = obstacle.anchor_points
-        else:  # CircleObstacle
-            radius = obstacle.radius
-            center = obstacle.center_point
-            vertices = list(Point(*center).buffer(radius, quad_segs=n_quad_segs).exterior.coords)[:-1] # approximate circle with an octagon
-
-        segments = [[vertex, vertices[(i + 1) % len(vertices)]] for i, vertex in enumerate(vertices)]
-
-        return np.asarray(segments)
-
-    def _generate_valid_start_poses(self, land_mask):
-        # Conversion factor from mask pixels to environment coordinates
-        x_scale = self.env_size[0] / land_mask.shape[1]
-        y_scale = self.env_size[1] / land_mask.shape[0]
-
-        # Get coordinates of water pixels in environment units
-        water_coords = np.flip(np.column_stack(np.where(land_mask)), axis=-1)
-        water_coords[:, 1] = (land_mask.shape[0] - water_coords[:, 1])  # adjust y-coords to go from bottom to top
-        water_coords_env = (water_coords + 0.5) * [x_scale, y_scale]
-
-        # Create a list of valid positions
-        poses_in_collision = detect_collision(
-            water_coords_env,
-            self.agent_radius,
-            self.obstacle_geoms
-        )
-        valid_init_poses = water_coords_env[np.where(np.logical_not(poses_in_collision))[0]]
-        self.valid_init_poses = valid_init_poses[np.where(
-            np.all(
-                (self.agent_radius < valid_init_poses) & (valid_init_poses < (self.env_size - self.agent_radius)), #on-sides
-                axis=-1
-            )
-        )[0]]
-
-        # Create lists of team-specific on-side init positions
-        self.valid_team_init_poses = []
-        for team in self.agents_of_team:
-            self.valid_team_init_poses.append(
-                self.valid_init_poses[
-                    np.where(self._check_on_sides(self.valid_init_poses, team))[0]
-                ]
-            )
-
-    def render(self):
-        """Overridden method inherited from `Gym`."""
-        return self._render()
-
-    def _render(self):
-        """
-        Overridden method inherited from `Gym`.
-
-        Draws all players/flags/etc on the pygame screen.
-        """
-        # Create screen
-        if self.screen is None:
-            pygame.init()
-
-            if self.render_mode:
-                self.agent_font = pygame.font.SysFont(None, int(2 * self.agent_render_radius))
-
-                if self.render_mode == "human":
-                    pygame.display.set_caption("Capture The Flag")
-                    self.screen = pygame.display.set_mode((self.screen_width, self.screen_height))
-                    self.isopen = True
-                elif self.render_mode == "rgb_array":
-                    self.screen = pygame.Surface((self.screen_width, self.screen_height))
-            else:
-                raise Exception(
-                    f"Sorry, render modes other than f{self.metadata['render_modes']} are not supported"
-                )
-
-        if self.clock is None:
-            self.clock = pygame.time.Clock()
-
-        if self.state == {}:
-            return None
-
-        # Background
-        self.screen.blit(self.pygame_background_img, (0, 0))
-
-        # Flags
-        for team in Team:
-            team_idx = int(team)
-            flag = self.flags[team_idx]
-            color = "blue" if team == Team.BLUE_TEAM else "red"
-
-=======
-
-                # check for exceptions
-                if np.all(scrimmage_coords[0] == scrimmage_coords[1]):
-                    raise Exception(
-                        "Scrimmage line must be specified with two DIFFERENT coordinates"
-                    )
-                if scrimmage_coords[0][0] == scrimmage_coords[1][0] and (
-                    scrimmage_coords[0][0] == env_bounds[0][0] or
-                    scrimmage_coords[0][0] == env_bounds[1][0]
-                ):
-                    raise Exception(
-                        f"Specified scrimmage line coordinates {scrimmage_coords} lie on the same vertical edge of the env boundary."
-                    )
-                if scrimmage_coords[0][1] == scrimmage_coords[1][1] and (
-                    scrimmage_coords[0][1] == env_bounds[0][1] or
-                    scrimmage_coords[0][1] == env_bounds[1][1]
-                ):
-                    raise Exception(
-                        f"Specified scrimmage line coordinates {scrimmage_coords} lie on the same horizontal edge of the env boundary."
-                    )
-
-                # normalize relative to environment bounds
-                scrimmage_coords_wm_xy = copy.deepcopy(scrimmage_coords)
-                scrimmage_coords = wrap_mercator_x_dist(scrimmage_coords - env_bounds[0])
-
-                # extend scrimmage line if necessary to fully divide environment
-                if scrimmage_coords[1][1] == scrimmage_coords[0][1]:  # horizontal line
-                    extended_point_1 = [-scrimmage_coords[0][0], scrimmage_coords[0][1]]
-                    extended_point_2 = [self.env_size[0] + (self.env_size[0] - scrimmage_coords[1][0]), scrimmage_coords[1][1]]
-                elif scrimmage_coords[1][0] == scrimmage_coords[0][0]:  # vertical line
-                    extended_point_1 = [scrimmage_coords[0][0], -scrimmage_coords[0][1]]
-                    extended_point_2 = [scrimmage_coords[1][0], self.env_size[1] + (self.env_size[1] - scrimmage_coords[1][1])]
-                else:
-                    scrimmage_slope = (scrimmage_coords[1][1] - scrimmage_coords[0][1]) / (scrimmage_coords[1][0] - scrimmage_coords[0][0])
-
-                    # compute intersection point for the first scrimmage_coord
-                    t_env_bound_x1 = -scrimmage_coords[0][0] * scrimmage_slope
-                    t_env_bound_y1 = (-scrimmage_coords[0][1] / scrimmage_slope if scrimmage_slope != 0 else 0)
-                    t_env_bound_x2 = (self.env_size[0] - scrimmage_coords[0][0]) * scrimmage_slope
-                    t_env_bound_y2 = ((self.env_size[1] - scrimmage_coords[0][1]) / scrimmage_slope if scrimmage_slope != 0 else 0)
-                    t_env_bounds = [t_env_bound_x1, t_env_bound_y1, t_env_bound_x2, t_env_bound_y2]
-                    max_t = max(t_env_bounds) * 10
-                    min_t = min(t_env_bounds) * 10
-
-                    extended_point_1 = (scrimmage_coords[0] + np.array([max_t, max_t * scrimmage_slope]) if max_t > 0 else scrimmage_coords[0])
-                    extended_point_2 = (scrimmage_coords[0] + np.array([min_t, min_t * scrimmage_slope]) if min_t < 0 else scrimmage_coords[0])
-
-                extended_scrimmage_coords = np.array([extended_point_1, extended_point_2])
-                full_scrim_line = LineString(extended_scrimmage_coords)
-                scrim_line_env_intersection = intersection(full_scrim_line, Polygon(self.env_corners))
-
-                if (
-                    scrim_line_env_intersection.is_empty or
-                    len(scrim_line_env_intersection.coords) == 1 #only intersects a vertex
-                ):
-                    raise Exception(
-                        f"Specified scrimmage line coordinates {scrimmage_coords_wm_xy} create a line that does not bisect the environment of bounds {env_bounds}"
-                    )
-                else:
-                    scrim_line_env_intersection = np.array(scrim_line_env_intersection.coords)
-
-                    # intersection points should lie on boundary (if they don't then the line doesn't bisect the env)
-                    if not (
-                        (
-                            (0 <= scrim_line_env_intersection[0][0] <= self.env_size[0]) and
-                            ((scrim_line_env_intersection[0][1] == 0) or (scrim_line_env_intersection[0][1] == self.env_size[1]))
-                            ) or
-                        (
-                            (0 <= scrim_line_env_intersection[0][1] <= self.env_size[1]) and
-                            ((scrim_line_env_intersection[0][0] == 0) or (scrim_line_env_intersection[0][0] == self.env_size[0]))
-                            )
-                    ):
-                        raise Exception(
-                            f"Specified scrimmage line coordinates {scrimmage_coords_wm_xy} create a line that does not bisect the environment of bounds {env_bounds}"
-                        )
-                    if not (
-                        (
-                            (0 <= scrim_line_env_intersection[1][0] <= self.env_size[0]) and
-                            ((scrim_line_env_intersection[1][1] == 0) or (scrim_line_env_intersection[1][1] == self.env_size[1]))
-                            ) or
-                        (
-                            (0 <= scrim_line_env_intersection[1][1] <= self.env_size[1]) and
-                            ((scrim_line_env_intersection[1][0] == 0) or (scrim_line_env_intersection[1][0] == self.env_size[0]))
-                            )
-                    ):
-                        raise Exception(
-                            f"Specified scrimmage line coordinates {scrimmage_coords_wm_xy} create a line that does not bisect the environment of bounds {env_bounds}"
-                        )
-
-                    scrimmage_coords = scrim_line_env_intersection
-
-            # unit
-            scrimmage_coords_unit = "wm_xy"
-
-            ### agent and flag geometries ###
-            lon1, lat1 = _sm2ll(*env_bounds[0])
-            lon2, lat2 = _sm2ll(*env_bounds[1])
-            lon_diff = self._longitude_diff_west2east(lon1, lon2)
-
-            if np.abs(lat1) > np.abs(lat2):
-                lat = lat1
-            else:
-                lat = lat2
-
-            geoc_lat = np.arctan((POLAR_RADIUS / EQUATORIAL_RADIUS) ** 2 * np.tan(np.deg2rad(lat)))
-            small_circle_circum = np.pi * 2 * EQUATORIAL_RADIUS * np.cos(geoc_lat)
-
-            # use most warped (squished) horizontal environment border to underestimate the number of
-            # meters per mercator xy, therefore overestimate how close objects are to one another
-            self.meters_per_mercator_xy = (small_circle_circum * (lon_diff / 360) / self.env_size[0])
-            agent_radius /= self.meters_per_mercator_xy
-            flag_radius /= self.meters_per_mercator_xy
-            catch_radius /= self.meters_per_mercator_xy
-            flag_keepout_radius /= self.meters_per_mercator_xy
-            lidar_range /= self.meters_per_mercator_xy
-
-        else:
-            ### environment bounds ###
-            if env_bounds_unit != "m":
-                raise Exception(
-                    "Environment bounds unit must be meters ('m') when gps_env is False"
-                )
-            if self._is_auto_string(env_bounds):
-                if np.any(np.sign([flag_homes[Team.BLUE_TEAM], flag_homes[Team.RED_TEAM]]) == -1):
-                    raise Exception(
-                        "Flag coordinates must be in the positive quadrant when gps_env is False"
-                    )
-                if np.any(np.sign([flag_homes[Team.BLUE_TEAM], flag_homes[Team.RED_TEAM]]) == 0):
-                    raise Exception(
-                        "Flag coordinates must not lie on the axes of the positive quadrant when gps_env is False"
-                    )
-                #environment size
-                flag_xmin = min(flag_homes[Team.BLUE_TEAM][0], flag_homes[Team.RED_TEAM][0])
-                flag_ymin = min(flag_homes[Team.BLUE_TEAM][1], flag_homes[Team.RED_TEAM][1])
-
-                flag_xmax = max(flag_homes[Team.BLUE_TEAM][0], flag_homes[Team.RED_TEAM][0])
-                flag_ymax = max(flag_homes[Team.BLUE_TEAM][1], flag_homes[Team.RED_TEAM][1])
-
-                self.env_size = np.array([flag_xmax + flag_xmin, flag_ymax + flag_ymin])
-                env_bounds = np.array([(0.0, 0.0), self.env_size])
-            else:
-                env_bounds = np.asarray(env_bounds)
-
-                if len(env_bounds.shape) == 1:
-                    if np.any(env_bounds == 0.0):
-                        raise Exception("Environment max bounds must be > 0 when specified in meters")
-
-                    # environment size
-                    self.env_size = env_bounds
-                    env_bounds = np.array([
-                        (0.0, 0.0),
-                        env_bounds
-                    ])
-                else:
-                    raise Exception(
-                            "Environment bounds in meters should be given as [xmax, ymax]"
-                        )
-
-            # environment diagonal, corners, and edges
-            self.env_diag = np.linalg.norm(self.env_size)
-
-            self.env_ll = np.array([0.0, 0.0])              #ll = lower left
-            self.env_lr = np.array([self.env_size[0], 0.0]) #lr = lower right
-            self.env_ur = np.array(self.env_size)           #ur = upper right
-            self.env_ul = np.array([0.0, self.env_size[1]]) #ul = upper left
-
-            self.env_corners = np.array([
-                self.env_ll,
-                self.env_lr,
-                self.env_ur,
-                self.env_ul
-            ])
-            self.env_edges = np.array([
-                [self.env_ll, self.env_lr],
-                [self.env_lr, self.env_ur],
-                [self.env_ur, self.env_ul],
-                [self.env_ul, self.env_ll],
-            ])
-
-            ### flags home ###
-            # auto home
-            if self._is_auto_string(flag_homes[Team.BLUE_TEAM]) and self._is_auto_string(flag_homes[Team.RED_TEAM]):
-                if flag_homes_unit == "ll" or flag_homes_unit == "wm_xy":
-                    raise Exception(
-                        "'ll' (Lat/Long) and 'wm_xy' (web mercator xy) units should only be used when gps_env is True"
-                    )
-                flag_homes[Team.BLUE_TEAM] = np.array([7/8*self.env_size[0], 0.5*self.env_size[1]])
-                flag_homes[Team.RED_TEAM] = np.array([1/8*self.env_size[0], 0.5*self.env_size[1]])
-            elif self._is_auto_string(flag_homes[Team.BLUE_TEAM]) or self._is_auto_string(flag_homes[Team.RED_TEAM]):
-                raise Exception(
-                    "Flag homes are either all 'auto', or all specified"
-                )
-            else:
-                flag_homes[Team.BLUE_TEAM] = np.asarray(flag_homes[Team.BLUE_TEAM])
-                flag_homes[Team.RED_TEAM] = np.asarray(flag_homes[Team.RED_TEAM])
-
-            #blue flag
-            if (
-                np.any(flag_homes[Team.BLUE_TEAM] <= env_bounds[0]) or
-                np.any(flag_homes[Team.BLUE_TEAM] >= env_bounds[1])
-            ):
-                raise Exception(
-                    f"Blue flag home {flag_homes[Team.BLUE_TEAM]} must fall within (non-inclusive) environment bounds {env_bounds}"
-                )
-
-            #red flag
-            if (
-                np.any(flag_homes[Team.RED_TEAM] <= env_bounds[0]) or
-                np.any(flag_homes[Team.RED_TEAM] >= env_bounds[1])
-            ):
-                raise Exception(f"Red flag home {flag_homes[Team.RED_TEAM]} must fall within (non-inclusive) environment bounds {env_bounds}")
-
-            ### scrimmage line ###
-            if self._is_auto_string(scrimmage_coords):
-                flags_vec = flag_homes[Team.BLUE_TEAM] - flag_homes[Team.RED_TEAM]
-
-                scrim_vec1 = np.array([-flags_vec[1], flags_vec[0]])
-                scrim_vec2 = np.array([flags_vec[1], -flags_vec[0]])
-                flags_midpoint = 0.5 * (flag_homes[Team.BLUE_TEAM] + flag_homes[Team.RED_TEAM])
-
-                scrimmage_coord1 = self._get_polygon_intersection(flags_midpoint, scrim_vec1, self.env_corners)[1]
-                scrimmage_coord2 = self._get_polygon_intersection(flags_midpoint, scrim_vec2, self.env_corners)[1]
-                scrimmage_coords = np.asarray([scrimmage_coord1, scrimmage_coord2])
-            else:
-                if scrimmage_coords_unit == "ll" or scrimmage_coords_unit == "wm_xy":
-                    raise Exception(
-                        "'ll' (Lat/Long) and 'wm_xy' (web mercator xy) units should only be used when gps_env is True"
-                    )
-
-                scrimmage_coords = np.asarray(scrimmage_coords)
-
-                if np.all(scrimmage_coords[0] == scrimmage_coords[1]):
-                    raise Exception(
-                        "Scrimmage line must be specified with two DIFFERENT coordinates"
-                    )
-                if scrimmage_coords[0][0] == scrimmage_coords[1][0] and (
-                    scrimmage_coords[0][0] == env_bounds[0][0] or
-                    scrimmage_coords[0][0] == env_bounds[1][0]
-                ):
-                    raise Exception(
-                        f"Specified scrimmage line coordinates {scrimmage_coords} cannot lie on the same edge of the env boundary"
-                    )
-                if scrimmage_coords[0][1] == scrimmage_coords[1][1] and (
-                    scrimmage_coords[0][1] == env_bounds[0][1] or
-                    scrimmage_coords[0][1] == env_bounds[1][1]
-                ):
-                    raise Exception(
-                        f"Specified scrimmage line coordinates {scrimmage_coords} cannot lie on the same edge of the env boundary"
-                    )
-
-                # env biseciton check
-                full_scrim_line = LineString(scrimmage_coords)
-                scrim_line_env_intersection = intersection(full_scrim_line, Polygon(self.env_corners))
-
-                if (
-                    scrim_line_env_intersection.is_empty or
-                    len(scrim_line_env_intersection.coords) == 1 #only intersects a vertex
-                ):
-                    raise Exception(
-                        f"Specified scrimmage line coordinates {scrimmage_coords} create a line that does not bisect the environment of bounds {env_bounds}"
-                    )
-                else:
-                    scrim_line_env_intersection = np.array(scrim_line_env_intersection.coords)
-
-                    # intersection points should lie on boundary (if they don't then the line doesn't bisect the env)
-                    if not (
-                        (
-                            (env_bounds[0][0] <= scrim_line_env_intersection[0][0] <= env_bounds[1][0]) and
-                            ((scrim_line_env_intersection[0][1] == env_bounds[0][1]) or (scrim_line_env_intersection[0][1] == env_bounds[1][1]))
-                            ) or
-                        (
-                            (env_bounds[0][1] <= scrim_line_env_intersection[0][1] <= env_bounds[1][1]) and
-                            ((scrim_line_env_intersection[0][0] == env_bounds[0][0]) or (scrim_line_env_intersection[0][0] == env_bounds[1][0]))
-                            )
-                    ):
-                        raise Exception(
-                            f"Specified scrimmage line coordinates {scrimmage_coords} create a line that does not bisect the environment of bounds {env_bounds}"
-                        )
-                    if not (
-                        (
-                            (env_bounds[0][0] <= scrim_line_env_intersection[1][0] <= env_bounds[1][0]) and
-                            ((scrim_line_env_intersection[1][1] == env_bounds[0][1]) or (scrim_line_env_intersection[1][1] == env_bounds[1][1]))
-                            ) or
-                        (
-                            (env_bounds[0][1] <= scrim_line_env_intersection[1][1] <= env_bounds[1][1]) and
-                            ((scrim_line_env_intersection[1][0] == env_bounds[0][0]) or (scrim_line_env_intersection[1][0] == env_bounds[1][0]))
-                            )
-                    ):
-                        raise Exception(
-                            f"Specified scrimmage line coordinates {scrimmage_coords} create a line that does not bisect the environment of bounds {env_bounds}"
-                        )
-
-        ### Set Attributes ###
-        # environment geometries
-        self.env_bounds = env_bounds
-        self.env_bounds_unit = env_bounds_unit
-
-        self.flag_homes = flag_homes
-        self.flag_homes_unit = flag_homes_unit
-
-        self.scrimmage_coords = scrimmage_coords
-        self.scrimmage_coords_unit = scrimmage_coords_unit
-        self.scrimmage_vec = scrimmage_coords[1] - scrimmage_coords[0]
-
-        # on sides
-        scrim2blue = self.flag_homes[Team.BLUE_TEAM] - scrimmage_coords[0]
-        scrim2red = self.flag_homes[Team.RED_TEAM] - scrimmage_coords[0]
-
-        self.on_sides_sign = {}
-        self.on_sides_sign[Team.BLUE_TEAM] = np.sign(np.cross(self.scrimmage_vec, scrim2blue))
-        self.on_sides_sign[Team.RED_TEAM] = np.sign(np.cross(self.scrimmage_vec, scrim2red))
-
-        # flag bisection check
-        if self.on_sides_sign[Team.BLUE_TEAM] == self.on_sides_sign[Team.RED_TEAM]:
-            raise Exception(
-                "The specified flag locations and scrimmage line coordinates are not valid because the scrimmage line does not divide the flag locations"
-            )
-
-        closest_point_blue_flag_to_scrimmage_line = closest_point_on_line(
-            self.scrimmage_coords[0],
-            self.scrimmage_coords[1],
-            self.flag_homes[Team.BLUE_TEAM]
-        )
-        closest_point_red_flag_to_scrimmage_line = closest_point_on_line(
-            self.scrimmage_coords[0],
-            self.scrimmage_coords[1],
-            self.flag_homes[Team.RED_TEAM]
-        )
-
-        dist_blue_flag_to_scrimmage_line = np.linalg.norm(closest_point_blue_flag_to_scrimmage_line - self.flag_homes[Team.BLUE_TEAM])
-        dist_red_flag_to_scrimmage_line = np.linalg.norm(closest_point_red_flag_to_scrimmage_line - self.flag_homes[Team.RED_TEAM])
-
-        if dist_blue_flag_to_scrimmage_line < LINE_INTERSECT_TOL:
-            raise Exception("The blue flag is too close to the scrimmage line.")
-        elif dist_red_flag_to_scrimmage_line < LINE_INTERSECT_TOL:
-            raise Exception("The red flag is too close to the scrimmage line.")
-
-        # agent and flag geometries
-        if self.lidar_obs:
-            self.lidar_range = lidar_range
-
-        self.agent_radius = agent_radius
-        self.flag_radius = flag_radius
-        self.catch_radius = catch_radius
-        self.flag_keepout_radius = flag_keepout_radius
-
-    def _get_line_intersection(
-        self, origin: np.ndarray, vec: np.ndarray, line: np.ndarray
-    ):
-        """
-        origin: a point within the environment (not on environment bounds)
-        """
-        vec_end = origin + self.env_diag * vec / np.linalg.norm(vec)
-        vec_line = LineString((origin, vec_end))
-        inter = intersection(vec_line, LineString(line))
-
-        if inter.is_empty:
-            return None
-        else:
-            return np.asarray(inter.coords[0])
-
-    def _get_polygon_intersection(
-        self, origin: np.ndarray, vec: np.ndarray, polygon: np.ndarray
-    ):
-        """
-        origin: a point within the environment (not on environment bounds)
-        """
-        vec_end = origin + self.env_diag * vec / np.linalg.norm(vec)
-        vec_line = LineString((origin, vec_end))
-        inter = intersection(vec_line, Polygon(polygon))
-
-        if inter.is_empty:
-            return None
-        else:
-            if hasattr(inter, "coords"):
-                return np.asarray(inter.coords)
-            else:
-                return np.asarray([np.asarray(ls.coords) for ls in inter.geoms])
-
-    def _is_auto_string(self, var):
-        return isinstance(var, str) and var == "auto"
-
-    def _longitude_diff_west2east(self, lon1, lon2):
-        """Calculate the longitude difference from westing (lon1) to easting (lon2)"""
-        diff = lon2 - lon1
-
-        # adjust for crossing the 180/-180 boundary
-        if diff < 0:
-            diff += 360
-
-        return diff
-
-    def _get_topo_geom(self):
-        ### Environment Map Retrieval and Caching ###
-        map_caching_dir = str(pathlib.Path(__file__).resolve().parents[1] / "__mapcache__")
-        if not os.path.isdir(map_caching_dir):
-            os.mkdir(map_caching_dir)
-
-        lon1, lat1 = np.round(_sm2ll(*self.env_bounds[0]), 7)
-        lon2, lat2 = np.round(_sm2ll(*self.env_bounds[1]), 7)
-
-        map_cache_path = os.path.join(map_caching_dir, f"tile@(({lat1},{lon1}), ({lat2},{lon2})).pkl")
-
-        if os.path.exists(map_cache_path):
-            # load cached environment map(s)
-            with open(map_cache_path, "rb") as f:
-                map_cache = pickle.load(f)
-
-            topo_img = map_cache["topographical_image"]
-            self.background_img = map_cache["render_image"]
-            self.background_img_attribution = map_cache["attribution"]
-        else:
-            # retrieve maps from tile provider
-            topo_tile_source = cx.providers.CartoDB.DarkMatterNoLabels  # DO NOT CHANGE!
-            render_tile_source = cx.providers.CartoDB.Voyager  # DO NOT CHANGE!
-            self.background_img_attribution = render_tile_source.get("attribution")
-
-            # topographical tile (for building geometries)
-            if self.env_bounds[0][0] < self.env_bounds[1][0]:
-                topo_tile, topo_ext = cx.bounds2img(
-                    *self.env_bounds.flatten(),
-                    zoom="auto",
-                    source=topo_tile_source,
-                    ll=False,
-                    wait=0,
-                    max_retries=2,
-                    n_connections=1,
-                    use_cache=False,
-                    zoom_adjust=None,
-                )
-                topo_img = self._crop_tiles(
-                    topo_tile[:, :, :-1],
-                    topo_ext, *self.env_bounds.flatten(),
-                    ll=False
-                )
-            else:
-                #tile 1
-                topo_tile_1, topo_ext_1 = cx.bounds2img(
-                    w=self.env_bounds[0][0],
-                    s=self.env_bounds[0][1],
-                    e=EPSG_3857_EXT_X, #180 longitude from the west
-                    n=self.env_bounds[1][1],
-                    zoom="auto",
-                    source=topo_tile_source,
-                    ll=False,
-                    wait=0,
-                    max_retries=2,
-                    n_connections=1,
-                    use_cache=False,
-                    zoom_adjust=None,
-                )
-                topo_img_1 = self._crop_tiles(
-                    topo_tile_1[:, :, :-1],
-                    topo_ext_1,
-                    w=self.env_bounds[0][0],
-                    s=self.env_bounds[0][1],
-                    e=EPSG_3857_EXT_X, #180 longitude from the west
-                    n=self.env_bounds[1][1],
-                    ll=False
-                )
-
-                #tile 2
-                topo_tile_2, topo_ext_2 = cx.bounds2img(
-                    w=-EPSG_3857_EXT_X, #180 longitude from the east
-                    s=self.env_bounds[0][1],
-                    e=self.env_bounds[1][0],
-                    n=self.env_bounds[1][1],
-                    zoom="auto",
-                    source=topo_tile_source,
-                    ll=False,
-                    wait=0,
-                    max_retries=2,
-                    n_connections=1,
-                    use_cache=False,
-                    zoom_adjust=None,
-                )
-                topo_img_2 = self._crop_tiles(
-                    topo_tile_2[:, :, :-1],
-                    topo_ext_2,
-                    w=-EPSG_3857_EXT_X, #180 longitude from the east
-                    s=self.env_bounds[0][1],
-                    e=self.env_bounds[1][0],
-                    n=self.env_bounds[1][1],
-                    ll=False
-                )
-
-                #combine tiles to cross 180 longitude
-                topo_img = np.hstack((topo_img_1, topo_img_2))
-
             # rendering tile (for pygame background)
             render_tile_bounds = wrap_mercator_x(
                 self.env_bounds + (self.arena_buffer / self.pixel_size) * np.array([[-1], [1]])
@@ -5209,7 +3998,6 @@
             flag = self.flags[team_idx]
             color = "blue" if team == Team.BLUE_TEAM else "red"
 
->>>>>>> f446b292
             # team flag (not picked up)
             if not self.state["flag_taken"][team_idx]:
                 flag_pos_screen = self.env_to_screen(flag.pos)
@@ -5260,11 +4048,7 @@
                         self.screen.blit(prev_agent_surf, prev_rot_blit_pos)
             # history
             elif self.render_traj_mode.endswith("history"):
-<<<<<<< HEAD
-                for i in reversed( self.hist_buffer_inds[1:] - 1):  # current state of agent is not included in history buffer
-=======
                 for i in reversed(self.hist_buffer_inds[1:] - 1): #current state of agent is not included in history buffer
->>>>>>> f446b292
                     for agent_id in self.players:
                         if i < len(self.traj_render_buffer[agent_id]["history"]):
                             prev_rot_blit_pos, prev_agent_surf = self.traj_render_buffer[agent_id]["history"][i]
@@ -5340,11 +4124,7 @@
                 # save agent surface for trajectory rendering
                 if (
                     self.render_traj_mode
-<<<<<<< HEAD
-                    and self.render_ctr % self.num_renders_per_step == 0
-=======
                     and (self.render_ctr-1) % self.num_renders_per_step == 0
->>>>>>> f446b292
                 ):
                     # add traj/ agent render data
                     if self.render_traj_mode.startswith("traj"):
@@ -5352,39 +4132,15 @@
 
                     if (
                         self.render_traj_mode.endswith("agent") and
-<<<<<<< HEAD
-                        (self.render_ctr / self.num_renders_per_step) % self.render_traj_freq == 0
-                    ):
-                        self.traj_render_buffer[player.id]['agent'].insert(0, (rotated_blit_pos, rotated_surface))
-
-                    elif (
-                        self.render_traj_mode.endswith("history")
-                        and self.render_ctr % self.num_renders_per_step == 0
-                    ):
-=======
                         ((self.render_ctr-1) / self.num_renders_per_step) % self.render_traj_freq == 0
                     ):
                         self.traj_render_buffer[player.id]['agent'].insert(0, (rotated_blit_pos, rotated_surface))
 
                     elif self.render_traj_mode.endswith("history"):
->>>>>>> f446b292
                         self.traj_render_buffer[player.id]["history"].insert(0, (rotated_blit_pos, rotated_surface))
 
                     # truncate traj
                     if self.render_traj_cutoff is not None:
-<<<<<<< HEAD
-                        agent_render_cutoff = (
-                            floor(self.render_traj_cutoff / self.render_traj_freq) +
-                            (
-                                (
-                                    (self.render_ctr / self.num_renders_per_step) % self.render_traj_freq +
-                                    self.render_traj_freq * floor(self.render_traj_cutoff / self.render_traj_freq)
-                                ) <= self.render_traj_cutoff
-                            )
-                        )
-                        self.traj_render_buffer[player.id]["traj"] = self.traj_render_buffer[player.id]["traj"][: self.render_traj_cutoff]
-                        self.traj_render_buffer[player.id]["agent"] = self.traj_render_buffer[player.id]["agent"][:agent_render_cutoff]
-=======
                         if self.render_traj_mode.startswith("traj"):
                             self.traj_render_buffer[player.id]["traj"] = self.traj_render_buffer[player.id]["traj"][: self.render_traj_cutoff]
 
@@ -5399,7 +4155,6 @@
                                 )
                             )
                             self.traj_render_buffer[player.id]["agent"] = self.traj_render_buffer[player.id]["agent"][: agent_render_cutoff]
->>>>>>> f446b292
 
                     self.traj_render_buffer[player.id]["history"] = self.traj_render_buffer[player.id]["history"][: self.hist_buffer_len]
 
@@ -5436,16 +4191,12 @@
 
         # Record
         if self.render_saving:
-<<<<<<< HEAD
-            self.render_buffer[self.render_ctr + 1] = np.transpose(np.array(pygame.surfarray.pixels3d(self.screen)), axes=(1, 0, 2))
-=======
             self.render_buffer.append(
                 np.transpose(
                     np.array(pygame.surfarray.pixels3d(self.screen), dtype=np.uint8),
                     axes=(1, 0, 2)
                 )
             )
->>>>>>> f446b292
 
         # Update counter
         self.render_ctr += 1
@@ -5463,11 +4214,7 @@
             print("Warning: Environment rendering is disabled. Cannot save the video. See the render_saving option in the config dictionary.")
             print()
         elif self.render_mode is not None:
-<<<<<<< HEAD
-            if self.render_ctr > 0:
-=======
             if self.render_ctr > 1:
->>>>>>> f446b292
                 video_file_dir = str(pathlib.Path(__file__).resolve().parents[1] / 'videos')
                 if not os.path.isdir(video_file_dir):
                     os.mkdir(video_file_dir)
@@ -5520,11 +4267,7 @@
             image_file_name = f"pyquaticus_{image_id}.png"
             image_file_path = os.path.join(image_file_dir, image_file_name)
 
-<<<<<<< HEAD
-            cv2.imwrite(image_file_path, cv2.cvtColor(self.render_buffer[self.render_ctr], cv2.COLOR_RGB2BGR))
-=======
             cv2.imwrite(image_file_path, cv2.cvtColor(self.render_buffer[self.render_ctr - 1], cv2.COLOR_RGB2BGR))
->>>>>>> f446b292
         else:
             raise Exception("Envrionment was not rendered. See the render_mode option in the config dictionary.")
 
