--- conflicted
+++ resolved
@@ -2293,12 +2293,7 @@
         # Rendering
         if self.render_mode:
             if self.render_saving:
-<<<<<<< HEAD
                 self.render_buffer = []
-=======
-                max_renders = 1 + ceil(self.max_time / (self.sim_speedup_factor * self.tau)) * self.num_renders_per_step
-                self.render_buffer = np.zeros((max_renders, self.screen_height, self.screen_width, 3), dtype=np.uint8)
->>>>>>> 43986ca8
             if self.render_traj_mode:
                 self.traj_render_buffer = {agent_id: {"traj": [], "agent": [], "history": []} for agent_id in self.players}
 
