--- conflicted
+++ resolved
@@ -1818,14 +1818,6 @@
                 (self.env_ur, self.env_ul),
                 (self.env_ul, self.env_ll),
             ]
-<<<<<<< HEAD
-=======
-        else:
-            scrim_int_segs = [
-                (p, border_contour[(i + 1) % len(border_contour)])
-                for i, p in enumerate(border_contour)
-            ]
->>>>>>> 743b966b
 
         scrim_ints = []
         scrim_seg = LineString(self.scrimmage_coords)
