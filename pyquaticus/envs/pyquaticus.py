--- conflicted
+++ resolved
@@ -2721,12 +2721,6 @@
             self.screen.blit(self.img_attribution_text, self.img_attribution_text_rect)
         else:
             self.screen.fill((255, 255, 255))
-<<<<<<< HEAD
-        
-
-        # Boundary
-        #TODO: draw boundary for default mode (non gps env) or if gps env has no outer obstacles (self.render_boundary_rect)
-=======
             draw.line(
                 self.screen, (0,0,0), self.env_to_screen(self.env_ul), self.env_to_screen(self.env_ur), width=self.boundary_width
             )
@@ -2739,7 +2733,6 @@
             draw.line(
                 self.screen, (0,0,0), self.env_to_screen(self.env_ur), self.env_to_screen(self.env_lr), width=self.boundary_width
             )
->>>>>>> 142c161c
 
         # Scrimmage line
         draw.line(
