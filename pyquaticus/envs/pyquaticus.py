# DISTRIBUTION STATEMENT A. Approved for public release. Distribution is unlimited.
#
# This material is based upon work supported by the Under Secretary of Defense for
# Research and Engineering under Air Force Contract No. FA8702-15-D-0001. Any opinions,
# findings, conclusions or recommendations expressed in this material are those of the
# author(s) and do not necessarily reflect the views of the Under Secretary of Defense
# for Research and Engineering.
#
# (C) 2023 Massachusetts Institute of Technology.
#
# The software/firmware is provided to you on an As-Is basis
#
# Delivered to the U.S. Government with Unlimited Rights, as defined in DFARS
# Part 252.227-7013 or 7014 (Feb 2014). Notwithstanding any copyright notice, U.S.
# Government rights in this work are defined by DFARS 252.227-7013 or DFARS
# 252.227-7014 as detailed above. Use of this work other than as specifically
# authorized by the U.S. Government may violate any copyrights that exist in this
# work.

# SPDX-License-Identifier: BSD-3-Clause

import colorsys
import contextily as cx
import copy
import cv2
import itertools
import math
import mercantile as mt
import numpy as np
import os
import pathlib
import pickle
import pygame
import random
import warnings
import subprocess

from abc import ABC
from collections import defaultdict, OrderedDict
from contextily.tile import _sm2ll
from datetime import datetime
from geographiclib.geodesic import Geodesic
from gymnasium.spaces import Discrete
from gymnasium.utils import seeding
from math import ceil, floor
from pettingzoo import ParallelEnv
from pygame import draw, SRCALPHA, surfarray
from pygame.math import Vector2
from pygame.transform import rotozoom
from pyquaticus.config import (
    ACTION_MAP,
    config_dict_std,
    EQUATORIAL_RADIUS,
    EPSG_3857_EXT_X,
    EPSG_3857_EXT_Y,
    LINE_INTERSECT_TOL,
    lidar_detection_classes,
    LIDAR_DETECTION_CLASS_MAP,
    POLAR_RADIUS,
)
from pyquaticus.dynamics.dynamics_registry import dynamics_registry
from pyquaticus.structs import (
    CircleObstacle,
    Flag,
    PolygonObstacle,
    RenderingPlayer,
    Team,
)
from pyquaticus.utils.obs_utils import ObsNormalizer
from pyquaticus.utils.pid import PID
from pyquaticus.utils.utils import (
    angle180,
    clip,
    closest_line,
    closest_point_on_line,
    vector_to,
    detect_collision,
    get_rot_angle,
    get_screen_res,
    heading_angle_conversion,
    mag_bearing_to,
    mag_heading_to_vec,
    rc_intersection,
    reflect_vector,
    rot2d,
    vec_to_mag_heading,
    wrap_mercator_x,
    wrap_mercator_x_dist,
)
from scipy.ndimage import label
from shapely import intersection, LineString, Point, Polygon
from typing import Optional, Union


class PyQuaticusEnvBase(ParallelEnv, ABC):
    """
    ### Description.

    This class contains the base behavior for the main class PyQuaticusEnv below.
    The functionality of this class is shared between both the main Pyquaticus
    entry point (PyQuaticusEnv) and the PyQuaticusMoosBridge class that allows
    deploying policies on a MOOS-IvP backend.

    The exposed functionality includes the following:
    1. converting from discrete actions to a desired speed/heading command
    2. converting from raw states in Player objects to a normalized observation space

    ### Action Space
    A discrete action space with all combinations of
    max speed, half speed; and
    45 degree heading intervals

    ### Observation Space

        Per Agent (supplied in a dictionary from agent-id to a Box):
            Opponent home flag relative bearing (clockwise degrees)
            Opponent home flag distance (meters)
            Own home flag relative bearing (clockwise degrees)
            Own home flag distance (meters)
            Wall 0 relative bearing (clockwise degrees)
            Wall 0 distance (meters)
            Wall 1 relative bearing (clockwise degrees)
            Wall 1 distance (meters)
            Wall 2 relative bearing (clockwise degrees)
            Wall 2 distance (meters)
            Wall 3 relative bearing (clockwise degrees)
            Wall 3 distance (meters)
            Scrimmage line bearing (clockwise degrees)
            Scrimmage line distance (meters)
            Own speed (meters per second)
            Own flag status (boolean)
            On side (boolean)
            Tagging cooldown (seconds) time elapsed since last tag (at max when you can tag again)
            Is tagged (boolean)
            For each other agent (teammates first) [Consider sorting teammates and opponents by distance or flag status]
                Bearing from you (clockwise degrees)
                Distance (meters)
                Heading of other agent relative to the vector to you (clockwise degrees)
                Speed (meters per second)
                Has flag status (boolean)
                On their side status (boolean)
                Tagging cooldown (seconds)
                Is tagged (boolean)
        Note 1 : the angles are 0 when the agent is pointed directly at the object
                 and increase in the clockwise direction
        Note 2 : the wall distances can be negative when the agent is out of bounds
        Note 3 : the boolean args Tag/Flag status are -1 false and +1 true
        Note 4: the values are normalized by default
    """

    def _to_speed_heading(self, action_dict):
        """
        Processes the raw discrete actions.

        Returns:
            dict from agent id -> (speed, relative heading)
            Note: we use relative heading here so that it can be used directly
                  to the heading error in the PID controller
        """
        processed_action_dict = OrderedDict()
        for player in self.players.values():
            if player.id in action_dict:
                default_action = True
                try:
                    action_dict[player.id] / 2
                except:
                    default_action = False
                if default_action:
                    speed, heading = self._discrete_action_to_speed_relheading(
                        action_dict[player.id]
                    )
                    # Scale speed to agent's max speed
                    speed = self.max_speeds[player.id] * speed
                else:
                    # Make point system the same on both blue and red side
                    if player.team == Team.BLUE_TEAM:
                        if "P" in action_dict[player.id]:
                            action_dict[player.id] = "S" + action_dict[player.id][1:]
                        elif "S" in action_dict[player.id]:
                            action_dict[player.id] = "P" + action_dict[player.id][1:]
                        if "X" not in action_dict[player.id] and action_dict[player.id] not in ["SC", "CC", "PC"]:
                            action_dict[player.id] += "X"
                        elif action_dict[player.id] not in ["SC", "CC", "PC"]:
                            action_dict[player.id] = action_dict[player.id][:-1]

                    _, heading = mag_bearing_to(
                        player.pos,
                        self.config_dict["aquaticus_field_points"][action_dict[player.id]],
                        player.heading,
                    )
                    if (-0.3 <= self.get_distance_between_2_points(
                            player.pos,
                            self.config_dict["aquaticus_field_points"][action_dict[player.id]],
                        ) <= 0.3
                    ):
                        speed = 0.0
                    else:
                        speed = self.max_speeds[player.id]
            else:
                # if no action provided, stop moving
                speed, heading = 0.0, player.heading

            processed_action_dict[player.id] = np.array([speed, heading], dtype=np.float32)

        return processed_action_dict

    def _discrete_action_to_speed_relheading(self, action):
        return self.action_map[action]

    def _relheading_to_global_heading(self, player_heading, relheading):
        return angle180((player_heading + relheading) % 360)

    def _register_state_elements(self, num_on_team, num_obstacles):
        """Initializes the normalizers."""
        agent_obs_normalizer = ObsNormalizer(False)
        global_state_normalizer = ObsNormalizer(False)

        ### Agent Observation Normalizer ###
        if self.lidar_obs:
            max_bearing = [180]
            max_dist_scrimmage = [self.env_diag]
            max_dist_lidar = self.num_lidar_rays * [self.lidar_range]
            min_dist_lidar = self.num_lidar_rays * [0.0]
            max_bool, min_bool = [1.0], [0.0]
            max_speed, min_speed = [max(self.max_speeds)], [0.0]
            max_score, min_score = [self.max_score], [0.0]
            max_lidar_label = self.num_lidar_rays * [len(LIDAR_DETECTION_CLASS_MAP) - 1]
            min_lidar_label = self.num_lidar_rays * [0.0]

            agent_obs_normalizer.register("scrimmage_line_bearing", max_bearing)
            agent_obs_normalizer.register("scrimmage_line_distance", max_dist_scrimmage, [0.0])
            agent_obs_normalizer.register("speed", max_speed, min_speed)
            agent_obs_normalizer.register("has_flag", max_bool, min_bool)
            agent_obs_normalizer.register("team_has_flag", max_bool, min_bool)
            agent_obs_normalizer.register("opponent_has_flag", max_bool, min_bool)
            agent_obs_normalizer.register("on_side", max_bool, min_bool)
            agent_obs_normalizer.register("tagging_cooldown", [self.tagging_cooldown], [0.0])
            agent_obs_normalizer.register("is_tagged", max_bool, min_bool)
            agent_obs_normalizer.register("team_score", max_score, min_score)
            agent_obs_normalizer.register("opponent_score", max_score, min_score)
            agent_obs_normalizer.register("ray_distances", max_dist_lidar, min_dist_lidar)
            agent_obs_normalizer.register("ray_labels", max_lidar_label, min_lidar_label)
        else:
            max_bearing = [180]
            max_dist = [self.env_diag]
            min_dist = [0.0]
            max_bool, min_bool = [1.0], [0.0]
            max_speed, min_speed = [max(self.max_speeds)], [0.0]
            max_score, min_score = [self.max_score], [0.0]

            agent_obs_normalizer.register("opponent_home_bearing", max_bearing)
            agent_obs_normalizer.register("opponent_home_distance", max_dist, min_dist)
            agent_obs_normalizer.register("own_home_bearing", max_bearing)
            agent_obs_normalizer.register("own_home_distance", max_dist, min_dist)
            agent_obs_normalizer.register("wall_0_bearing", max_bearing)
            agent_obs_normalizer.register("wall_0_distance", max_dist, min_dist)
            agent_obs_normalizer.register("wall_1_bearing", max_bearing)
            agent_obs_normalizer.register("wall_1_distance", max_dist, min_dist)
            agent_obs_normalizer.register("wall_2_bearing", max_bearing)
            agent_obs_normalizer.register("wall_2_distance", max_dist, min_dist)
            agent_obs_normalizer.register("wall_3_bearing", max_bearing)
            agent_obs_normalizer.register("wall_3_distance", max_dist, min_dist)
            agent_obs_normalizer.register("scrimmage_line_bearing", max_bearing)
            agent_obs_normalizer.register("scrimmage_line_distance", max_dist, min_dist)
            agent_obs_normalizer.register("speed", max_speed, min_speed)
            agent_obs_normalizer.register("has_flag", max_bool, min_bool)
            agent_obs_normalizer.register("on_side", max_bool, min_bool)
            agent_obs_normalizer.register("tagging_cooldown", [self.tagging_cooldown], [0.0])
            agent_obs_normalizer.register("is_tagged", max_bool, min_bool)
            agent_obs_normalizer.register("team_score", max_score, min_score)
            agent_obs_normalizer.register("opponent_score", max_score, min_score)

            for i in range(num_on_team - 1):
                teammate_name = f"teammate_{i}"
                agent_obs_normalizer.register((teammate_name, "bearing"), max_bearing)
                agent_obs_normalizer.register((teammate_name, "distance"), max_dist, min_dist)
                agent_obs_normalizer.register((teammate_name, "relative_heading"), max_bearing)
                agent_obs_normalizer.register((teammate_name, "speed"), max_speed, min_speed)
                agent_obs_normalizer.register((teammate_name, "has_flag"), max_bool, min_bool)
                agent_obs_normalizer.register((teammate_name, "on_side"), max_bool, min_bool)
                agent_obs_normalizer.register((teammate_name, "tagging_cooldown"), [self.tagging_cooldown], [0.0])
                agent_obs_normalizer.register((teammate_name, "is_tagged"), max_bool, min_bool)

            for i in range(num_on_team):
                opponent_name = f"opponent_{i}"
                agent_obs_normalizer.register((opponent_name, "bearing"), max_bearing)
                agent_obs_normalizer.register((opponent_name, "distance"), max_dist, min_dist)
                agent_obs_normalizer.register((opponent_name, "relative_heading"), max_bearing)
                agent_obs_normalizer.register((opponent_name, "speed"), max_speed, min_speed)
                agent_obs_normalizer.register((opponent_name, "has_flag"), max_bool, min_bool)
                agent_obs_normalizer.register((opponent_name, "on_side"), max_bool, min_bool)
                agent_obs_normalizer.register((opponent_name, "tagging_cooldown"), [self.tagging_cooldown], [0.0])
                agent_obs_normalizer.register((opponent_name, "is_tagged"), max_bool, min_bool)

            for i in range(num_obstacles):
                agent_obs_normalizer.register(f"obstacle_{i}_distance", max_dist, min_dist)
                agent_obs_normalizer.register(f"obstacle_{i}_bearing", max_bearing)

        ### Global State Normalizer ###
        max_heading = [180]
        max_bearing = [180]
        pos_max = self.env_size + 5*self.agent_radius #add a buffer
        pos_min = len(self.env_size) * [-5*self.agent_radius] #add a buffer
        max_dist = [self.env_diag]
        min_dist = [0.0]
        max_bool, min_bool = [1.0], [0.0]
        max_speed, min_speed = [max(self.max_speeds)], [0.0]
        max_score, min_score = [self.max_score], [0.0]

        for player in self.players.values():
            player_name = f"player_{player.id}"

            global_state_normalizer.register((player_name, "pos"), pos_max, pos_min)
            global_state_normalizer.register((player_name, "heading"), max_heading)
            global_state_normalizer.register((player_name, "scrimmage_line_distance"), max_dist, min_dist)
            global_state_normalizer.register((player_name, "scrimmage_line_bearing"), max_bearing)
            global_state_normalizer.register((player_name, "speed"), max_speed, min_speed)
            global_state_normalizer.register((player_name, "is_tagged"), max_bool, min_bool)
            global_state_normalizer.register((player_name, "has_flag"), max_bool, min_bool)
            global_state_normalizer.register((player_name, "tagging_cooldown"), [self.tagging_cooldown], [0.0])
            global_state_normalizer.register((player_name, "on_side"), max_bool, min_bool)
            global_state_normalizer.register((player_name, "oob"), max_bool, min_bool)

            for i in range(num_obstacles):
                global_state_normalizer.register((player_name, f"obstacle_{i}_distance"), max_dist, min_dist)
                global_state_normalizer.register((player_name, f"obstacle_{i}_bearing"), max_bearing)

        global_state_normalizer.register("blue_flag_home", pos_max, pos_min)
        global_state_normalizer.register("red_flag_home", pos_max, pos_min)
        global_state_normalizer.register("blue_flag_pos", pos_max, pos_min)
        global_state_normalizer.register("red_flag_pos", pos_max, pos_min)

        global_state_normalizer.register("blue_flag_pickup", max_bool, min_bool)
        global_state_normalizer.register("red_flag_pickup", max_bool, min_bool)
        global_state_normalizer.register("blue_team_score", max_score, min_score)
        global_state_normalizer.register("red_team_score", max_score, min_score)

        return agent_obs_normalizer, global_state_normalizer

    def state_to_obs(self, agent_id, normalize=True):
        """
        Returns a local observation space. These observations are
        based entirely on the agent local coordinate frame rather
        than the world frame.
        This was originally designed so that observations can be
        easily shared between different teams and agents.
        Without this the world frame observations from the blue and
        red teams are flipped (e.g., the goal is in the opposite
        direction)
        Observation Space (per agent):
            Opponent home relative bearing (clockwise degrees)
            Opponent home distance (meters)
            Home relative bearing (clockwise degrees)
            Home distance (meters)
            Wall 0 relative bearing (clockwise degrees)
            Wall 0 distance (meters)
            Wall 1 relative bearing (clockwise degrees)
            Wall 1 distance (meters)
            Wall 2 relative bearing (clockwise degrees)
            Wall 2 distance (meters)
            Wall 3 relative bearing (clockwise degrees)
            Wall 3 distance (meters)
            Scrimmage line bearing (clockwise degrees)
            Scrimmage line distance (meters)
            Own speed (meters per second)
            Own flag status (boolean)
            On side (boolean)
            Tagging cooldown (seconds) time elapsed since last tag (at max when you can tag again)
            Is tagged (boolean)
            Team score (cummulative flag captures)
            Opponent score (cummulative flag captures)
            For each other agent (teammates first) [Consider sorting teammates and opponents by distance or flag status]
                Bearing from you (clockwise degrees)
                Distance (meters)
                Heading of other agent relative to the vector to you (clockwise degrees)
                Speed (meters per second)
                Has flag status (boolean)
                On their side status (boolean)
                Tagging cooldown (seconds)
                Is tagged (boolean)
        Note 1 : the angles are 0 when the agent is pointed directly at the object
                 and increase in the clockwise direction
        Note 2 : the wall distances can be negative when the agent is out of bounds
        Note 3 : the boolean args Tag/Flag status are -1 false and +1 true
        Developer Note 1: changes here should be reflected in _register_state_elements.
        Developer Note 2: check that variables used here are available to PyQuaticusMoosBridge in pyquaticus_moos_bridge.py
        """
        agent = self.players[agent_id]
        obs = OrderedDict()
        own_team = agent.team
        other_team = Team.BLUE_TEAM if own_team == Team.RED_TEAM else Team.RED_TEAM
        np_pos = np.array(agent.pos, dtype=np.float32)

        if self.lidar_obs:
            # Scrimmage line
            scrimmage_line_closest_point = closest_point_on_line(
                self.scrimmage_coords[0], self.scrimmage_coords[1], np_pos
            )
            scrimmage_line_dist, scrimmage_line_bearing = mag_bearing_to(
                np_pos, scrimmage_line_closest_point, agent.heading
            )
            obs["scrimmage_line_bearing"] = scrimmage_line_bearing
            obs["scrimmage_line_distance"] = scrimmage_line_dist

            # Own speed
            obs["speed"] = agent.speed
            # Own flag status
            obs["has_flag"] = agent.has_flag
            # Team has flag
            obs["team_has_flag"] = self.state["flag_taken"][int(other_team)]
            # Opposing team has flag
            obs["opponent_has_flag"] = self.state["flag_taken"][int(own_team)]
            # On side
            obs["on_side"] = agent.on_own_side
            # Tagging cooldown
            obs["tagging_cooldown"] = agent.tagging_cooldown
            # Is tagged
            obs["is_tagged"] = agent.is_tagged

            # Team score and Opponent score
            if agent.team == Team.BLUE_TEAM:
                obs["team_score"] = self.state["captures"][0]
                obs["opponent_score"] = self.state["captures"][1]
            else:
                obs["team_score"] = self.state["captures"][1]
                obs["opponent_score"] = self.state["captures"][0]

            # Lidar
            obs["ray_distances"] = self.state["lidar_distances"][agent_id]
            obs["ray_labels"] = self.obj_ray_detection_states[own_team][self.state["lidar_labels"][agent_id]]

        else:
            own_home_loc = self.flags[int(own_team)].home
            opponent_home_loc = self.flags[int(other_team)].home

            # Goal flag
            opponent_home_dist, opponent_home_bearing = mag_bearing_to(
                np_pos, opponent_home_loc, agent.heading
            )
            # Defend flag
            own_home_dist, own_home_bearing = mag_bearing_to(
                np_pos, own_home_loc, agent.heading
            )

            obs["opponent_home_bearing"] = opponent_home_bearing
            obs["opponent_home_distance"] = opponent_home_dist
            obs["own_home_bearing"] = own_home_bearing
            obs["own_home_distance"] = own_home_dist

            # Walls
            for i, wall in enumerate(self._walls[int(own_team)]):
                wall_closest_point = closest_point_on_line(
                    wall[0], wall[1], np_pos
                )
                wall_dist, wall_bearing = mag_bearing_to(
                    np_pos, wall_closest_point, agent.heading
                )
                obs[f"wall_{i}_bearing"] = wall_bearing
                obs[f"wall_{i}_distance"] = wall_dist

            # Scrimmage line
            scrimmage_line_closest_point = closest_point_on_line(
                self.scrimmage_coords[0], self.scrimmage_coords[1], np_pos
            )
            scrimmage_line_dist, scrimmage_line_bearing = mag_bearing_to(
                np_pos, scrimmage_line_closest_point, agent.heading
            )
            obs["scrimmage_line_bearing"] = scrimmage_line_bearing
            obs["scrimmage_line_distance"] = scrimmage_line_dist

            # Own speed
            obs["speed"] = agent.speed
            # Own flag status
            obs["has_flag"] = agent.has_flag
            # On side
            obs["on_side"] = agent.on_own_side
            # Tagging cooldown
            obs["tagging_cooldown"] = agent.tagging_cooldown
            # Is tagged
            obs["is_tagged"] = agent.is_tagged

            # Team score and Opponent score
            if agent.team == Team.BLUE_TEAM:
                obs["team_score"] = self.state["captures"][0]
                obs["opponent_score"] = self.state["captures"][1]
            else:
                obs["team_score"] = self.state["captures"][1]
                obs["opponent_score"] = self.state["captures"][0]

            # Relative observations to other agents
            # teammates first
            # TODO: consider sorting these by some metric
            #       in an attempt to get permutation invariance
            #       distance or maybe flag status (or some combination?)
            #       i.e. sorted by perceived relevance
            for team in [own_team, other_team]:
                dif_agents = filter(lambda a: a.id != agent.id, self.agents_of_team[team])
                for i, dif_agent in enumerate(dif_agents):
                    entry_name = f"teammate_{i}" if team == own_team else f"opponent_{i}"

                    dif_np_pos = np.array(dif_agent.pos, dtype=np.float32)
                    dif_agent_dist, dif_agent_bearing = mag_bearing_to(
                        np_pos, dif_np_pos, agent.heading
                    )
                    _, hdg_to_agent = mag_bearing_to(dif_np_pos, np_pos)
                    hdg_to_agent = hdg_to_agent % 360
                    # bearing relative to the bearing to you
                    obs[(entry_name, "bearing")] = dif_agent_bearing
                    obs[(entry_name, "distance")] = dif_agent_dist
                    obs[(entry_name, "relative_heading")] = angle180(
                        (dif_agent.heading - hdg_to_agent) % 360
                    )
                    obs[(entry_name, "speed")] = dif_agent.speed
                    obs[(entry_name, "has_flag")] = dif_agent.has_flag
                    obs[(entry_name, "on_side")] = dif_agent.on_own_side
                    obs[(entry_name, "tagging_cooldown")] = dif_agent.tagging_cooldown
                    obs[(entry_name, "is_tagged")] = dif_agent.is_tagged

        if normalize:
            return self.agent_obs_normalizer.normalized(obs)
        else:
            return obs
    
    def state_to_global_state(self, normalize=True):
        """
        Returns a global observation space. These observations are
        based entirely on the center of the environment coordinate frame.
        Observation Space:
            - Agent 0:
              - position x
              - position y
              - heading
              - distance to scrimmage line
              - bearing wrt scrimmage line bearing
              - speed
              - is tagged
              - has flag
              - tagging cooldown
              - on side
              - out of bounds
              - relative distance and bearing to each obstacle
            - Agent 1: same as Agent 0
            - Agent 2: same as Agent 0
            - Repeat through Agent n
            - Blue flag home x
            - Blue flag home y
            - Red flag home x
            - Red flag home y
            - Blue flag position x
            - Blue flag position y
            - Red flag position x
            - Red flag position y
            - Blue flag pickup
            - Red flag pickup
            - Blue team score
            - Red team score

        Developer Note 1: changes here should be reflected in _register_state_elements.
        Developer Note 2: check that variables used here are available to PyQuaticusMoosBridge in pyquaticus_moos_bridge.py
        """
        global_obs_dict = dict()

        for i, player in enumerate(self.players.values()):
            player_name = f"player_{player.id}"
            pos = np.array(player.pos)

            scrimmage_line_closest_point = closest_point_on_line(
                self.scrimmage_coords[0], self.scrimmage_coords[1], pos
            )
            scrimmage_line_dist, scrimmage_line_bearing = mag_bearing_to(
                pos, scrimmage_line_closest_point, player.heading
            )

            global_obs_dict[(player_name, "pos")] = pos
            global_obs_dict[(player_name, "heading")] = player.heading
            global_obs_dict[(player_name, "scrimmage_line_distance")] = scrimmage_line_dist
            global_obs_dict[(player_name, "scrimmage_line_bearing")] = scrimmage_line_bearing
            global_obs_dict[(player_name, "speed")] = player.speed
            global_obs_dict[(player_name, "is_tagged")] = player.is_tagged
            global_obs_dict[(player_name, "has_flag")] = player.has_flag
            global_obs_dict[(player_name, "tagging_cooldown")] = player.tagging_cooldown
            global_obs_dict[(player_name, "on_side")] = player.on_own_side
            global_obs_dict[(player_name, "oob")] = self.state["agent_oob"][i]

            # Obstacle Distance/Bearing
            for i, obstacle in enumerate(
                self.state["dist_bearing_to_obstacles"][player.id]
            ):
                global_obs_dict[(player_name, f"obstacle_{i}_distance")] = obstacle[0]
                global_obs_dict[(player_name, f"obstacle_{i}_bearing")] = obstacle[1]

        global_obs_dict["blue_flag_home"] = np.array(self.flags[int(Team.BLUE_TEAM)].home)
        global_obs_dict["red_flag_home"] = np.array(self.flags[int(Team.RED_TEAM)].home)
        global_obs_dict["blue_flag_pos"] = np.array(self.flags[int(Team.BLUE_TEAM)].pos)
        global_obs_dict["red_flag_pos"] = np.array(self.flags[int(Team.RED_TEAM)].pos)
        global_obs_dict["blue_flag_pickup"] = np.array(self.state["flag_taken"][int(Team.BLUE_TEAM)])
        global_obs_dict["red_flag_pickup"] = np.array(self.state["flag_taken"][int(Team.RED_TEAM)])
        global_obs_dict["blue_team_score"] = np.array(self.state["captures"][int(Team.BLUE_TEAM)])
        global_obs_dict["red_team_score"] = np.array(self.state["captures"][int(Team.RED_TEAM)])

        if normalize:
            global_obs_array = self.global_state_normalizer.normalized(
                global_obs_dict
            )
            return global_obs_array
        else:
            return global_obs_dict

    def get_agent_observation_space(self):
        """Overridden method inherited from `Gym`."""
        if self.normalize:
            agent_obs_space = self.agent_obs_normalizer.normalized_space
        else:
            agent_obs_space = self.agent_obs_normalizer.unnormalized_space
        return agent_obs_space

    def get_agent_action_space(self):
        """Overridden method inherited from `Gym`."""
        return Discrete(len(self.action_map))

    def _determine_team_wall_orient(self):
        """
        To ensure that the observation space is symmetric for both teams,
        we rotate the order wall observations are reported. Otherwise
        there will be differences between which wall is closest to your
        defend flag vs capture flag.

        For backwards compatability reasons, here is the order:

             _____________ 0 _____________
            |                             |
            |                             |
            |   opp                own    |
            3   flag               flag   1
            |                             |
            |                             |
            |_____________ 2 _____________|

        Note that for each team, the walls will be rotated such that the
        first wall observation is from the wall to the right if facing away
        from your own flag.
        """

        all_walls = [
            [self.env_ul.astype(np.float32), self.env_ur.astype(np.float32)],
            [self.env_ur.astype(np.float32), self.env_lr.astype(np.float32)],
            [self.env_lr.astype(np.float32), self.env_ll.astype(np.float32)],
            [self.env_ll.astype(np.float32), self.env_ul.astype(np.float32)]
        ]

        def rotate_walls(walls, amt):
            rot_walls = copy.deepcopy(walls)
            return rot_walls[amt:] + rot_walls[:amt]

        # determine orientation for each team
        blue_flag = self.flags[int(Team.BLUE_TEAM)].home
        red_flag  = self.flags[int(Team.RED_TEAM)].home

        team_flags_midpoint = (blue_flag + red_flag)/2

        blue_wall_vec = blue_flag - team_flags_midpoint
        blue_wall_ray_end = team_flags_midpoint + self.env_diag * (blue_wall_vec / np.linalg.norm(blue_wall_vec))
        blue_wall_ray = LineString((team_flags_midpoint, blue_wall_ray_end))

        red_wall_vec = red_flag - team_flags_midpoint
        red_wall_ray_end = team_flags_midpoint + self.env_diag * (red_wall_vec / np.linalg.norm(red_wall_vec))
        red_wall_ray = LineString((team_flags_midpoint, red_wall_ray_end))

        blue_borders = self._point_on_which_border(intersection(blue_wall_ray, Polygon(self.env_corners)).coords[1])
        red_borders = self._point_on_which_border(intersection(red_wall_ray, Polygon(self.env_corners)).coords[1])

        if len(blue_borders) == len(red_borders) == 2:
            #blue wall
            if 3 in blue_borders and 0 in blue_borders:
                blue_border = 0
            else:
                blue_border = max(blue_borders)
            #red wall
            if 3 in blue_borders and 0 in blue_borders:
                red_border = 0
            else:
                red_border = max(red_borders)
        elif len(blue_borders) == 2:
            red_border = red_borders[0]
            blue_border = (red_border + 2) % 4
        elif len(red_borders) == 2:
            blue_border = blue_borders[0]
            red_border = (blue_border + 2) % 4
        else:
            blue_border = blue_borders[0]
            red_border = red_borders[0]

        blue_wall = 3 - blue_border #converting to corresponding wall idx within all_walls for backwards compatibility
        red_wall = 3 - red_border #converting to corresponding wall idx within all_walls for backwards compatibility

        blue_rot_amt = blue_wall - 1 #wall 1 is the flag wall (see wall ordering in function description)
        red_rot_amt = red_wall - 1 #wall 1 is the flag wall (see wall ordering in function description)

        self._walls = {}
        self._walls[int(Team.BLUE_TEAM)] = rotate_walls(all_walls, blue_rot_amt)
        self._walls[int(Team.RED_TEAM)] = rotate_walls(all_walls, red_rot_amt)


class PyQuaticusEnv(PyQuaticusEnvBase):
    """
    ### Description.
    This environment simulates a game of capture the flag with agent dynamics based on MOOS-IvP
    (https://oceanai.mit.edu/ivpman/pmwiki/pmwiki.php?n=IvPTools.USimMarine#section5).

    ### Arguments
    team_size: number of agents per team
    reward_config: a dictionary configuring the reward structure (see rewards.py)
    config_dict: a dictionary configuring the environment (see config_dict_std above)
    """

    metadata = {"render_modes": ["human", "rgb_array"]}

    def __init__(
        self,
        team_size: int = 1,
        reward_config: dict = None,
        config_dict = config_dict_std,
        render_mode: Optional[str] = None
    ):
        super().__init__()
        self.team_size = team_size
        self.num_blue = team_size
        self.num_red = team_size
        self.reward_config = {} if reward_config is None else reward_config
        self.config_dict = config_dict
        self.render_mode = render_mode

        self.reset_count = 0
        self.current_time = 0

        self.state = {}
        self.dones = {}

        self.seed()

        # Set variables from config
        self.set_config_values(config_dict)

        # Set dt (needed for dynamics)
        if self.render_mode:
            self.dt = 1 / self.render_fps
        else:
            self.dt = self.tau

        # Create players, use IDs from [0, (2 * team size) - 1] so their IDs can also be used as indices.
        b_players = []
        r_players = []
        if not hasattr(self, "agent_render_radius"):
            self.agent_render_radius = self.agent_radius
        for i in range(0, self.num_blue):
            b_players.append(
                dynamics_registry[self.dynamics[i]](
                    gps_env=self.gps_env,
                    meters_per_mercator_xy=getattr(self, "meters_per_mercator_xy", None),
                    dt=self.dt,
                    id=i,
                    team=Team.BLUE_TEAM,
                    render_radius=self.agent_render_radius,
                    render_mode=render_mode,
                )
            )
        for i in range(self.num_blue, self.num_blue + self.num_red):
            r_players.append(
                dynamics_registry[self.dynamics[i]](
                    gps_env=self.gps_env,
                    meters_per_mercator_xy=getattr(self, "meters_per_mercator_xy", None),
                    dt=self.dt,
                    id=i,
                    team=Team.RED_TEAM,
                    render_radius=self.agent_render_radius,
                    render_mode=render_mode,
                )
            )

        self.players = {player.id: player for player in itertools.chain(b_players, r_players)}  # maps player ids (or names) to player objects
        self.agents = [agent_id for agent_id in self.players]

        self.max_speeds = [player.get_max_speed() for player in self.players.values()]

        # Agents (player objects) of each team
        self.agents_of_team = {Team.BLUE_TEAM: b_players, Team.RED_TEAM: r_players}
        self.agent_ids_of_team = {team: np.array([player.id for player in self.agents_of_team[team]]) for team in Team}
        self.agent_inds_of_team = {team: np.array([self.agents.index(player.id) for player in self.agents_of_team[team]]) for team in Team}

        # Mappings from agent ids to team member ids and opponent ids
        self.agent_to_team_ids = {
            agent_id: np.array([p.id for p in self.agents_of_team[player.team]]) for agent_id, player in self.players.items()
        }
        self.agent_to_opp_ids = {
            agent_id: np.array([p.id for p in self.agents_of_team[Team(not player.team.value)]]) for agent_id, player in self.players.items()
        }

        # Create the list of flags that are indexed by self.flags[int(player.team)]
        self.flags = []
        for team in Team:
            self.flags.append(Flag(team))

        self.team_flag_capture = [False for _ in Team] #this is False except at the timestep that the flag is captured

        # Obstacles and Lidar
        self.set_geom_config(config_dict)

        # Setup action and observation spaces
        self.action_map = [[spd, hdg] for (spd, hdg) in ACTION_MAP]
        self.action_spaces = {agent_id: self.get_agent_action_space() for agent_id in self.players}

        self.agent_obs_normalizer, self.global_state_normalizer = self._register_state_elements(team_size, len(self.obstacles))
        self.observation_spaces = {agent_id: self.get_agent_observation_space() for agent_id in self.players}

        # Setup rewards and params
        for a in self.players:
            if a not in self.reward_config:
                self.reward_config[a] = None

        self.params = {agent_id: {} for agent_id in self.players}
        self.prev_params = {agent_id: {} for agent_id in self.players}

        # Pygame
        self.screen = None
        self.clock = None
        self.isopen = False
        self.render_ctr = 0
        self.render_buffer = []
        self.traj_render_buffer = {}

        if self.render_mode:
            self.create_background_image()  # create background pygame surface (for faster rendering)

    def seed(self, seed=None):
        """
        Overridden method from Gym inheritance to set seeds in the environment.

        Args:
            seed (optional): Starting seed

        Returns
        -------
            List of seeds used for the environment.
        """
        random.seed(seed)
        self.np_random, seed = seeding.np_random(seed)
        return [seed]

    def step(self, raw_action_dict):
        """
        Steps the environment forward in time by `tau`, applying actions.

        Args:
            raw_action_dict: Actions IDs from discrete action space for agents to apply

        Returns
        -------
            New observation after stepping

            Some reward

            Indicator for whether or not the env is done/truncated

            Additional info (not currently used)
        """
        if self.state is None:
            raise Exception("Call reset before using step method.")

        if not set(raw_action_dict.keys()) <= set(self.players):
            raise ValueError(
                "Keys of action dict should be player ids but got"
                f" {raw_action_dict.keys()}"
            )

        for i, player in enumerate(self.players.values()):
            if player.tagging_cooldown != self.tagging_cooldown:
                # player is still under a cooldown from tagging, advance their cooldown timer, clip at the configured tagging cooldown
                player.tagging_cooldown = self._min(
                    (player.tagging_cooldown + self.sim_speedup_factor * self.tau),
                    self.tagging_cooldown,
                )
                self.state["agent_tagging_cooldown"][i] = player.tagging_cooldown

        self.flag_collision_bool = np.zeros(self.num_agents, dtype=bool)

        if self.action_type == "discrete":
            action_dict = self._to_speed_heading(raw_action_dict)
        elif self.action_type == "continuous":
            action_dict = raw_action_dict
        else:
            raise ValueError(
                f"action_type must be either 'discrete' or 'continuous'. Got '{self.action_type}' instead."
            )

        if self.render_mode:
            for _i in range(self.num_renders_per_step):
                for _j in range(self.sim_speedup_factor):
                    self._move_agents(action_dict, 1 / self.render_fps)
                if self.lidar_obs:
                    self._update_lidar()
                self._render()
        else:
            for _ in range(self.sim_speedup_factor):
                self._move_agents(action_dict, self.tau)
            if self.lidar_obs:
                self._update_lidar()

        # set the time
        self.current_time += self.sim_speedup_factor * self.tau

        # agent and flag capture checks and more
<<<<<<< HEAD
=======
        #TODO: re-profile how fast the new vectorized and unvectorized functions run to adjust switchoff point
>>>>>>> 380d1e73
        self._check_oob_vectorized()
        self._check_flag_pickups_vectorized() if self.team_size >= 7 else self._check_flag_pickups()
        self._check_agent_made_tag_vectorized() if self.team_size >= 14 else self._check_agent_made_tag()
        self._check_flag_captures()
        self._check_untag_vectorized() if self.team_size >= 5 else self._check_untag()
        self._set_dones()
        self._get_dist_bearing_to_obstacles()

        if self.lidar_obs:
            for team in self.agents_of_team:
                for agent_id, player in self.players.items():
                    if player.team == team:
                        detection_class_name = "teammate"
                    else:
                        detection_class_name = "opponent"
                    if player.is_tagged:
                        detection_class_name += "_is_tagged"
                    elif player.has_flag:
                        detection_class_name += "_has_flag"

                    self.obj_ray_detection_states[team][self.ray_int_label_map[f"agent_{agent_id}"]] = LIDAR_DETECTION_CLASS_MAP[detection_class_name]

        if self.message and self.render_mode:
            print(self.message)

        # Rewards
        rewards = {agent_id: self.compute_rewards(agent_id) for agent_id in self.players}

        # Observations
        for agent_id in raw_action_dict:
            self.state["obs_hist_buffer"][agent_id][1:] = self.state["obs_hist_buffer"][agent_id][:-1]
            self.state["obs_hist_buffer"][agent_id][0] = self.state_to_obs(agent_id, self.normalize)

        if self.hist_len > 1:
            obs = {agent_id: self.state["obs_hist_buffer"][agent_id][self.hist_buffer_inds] for agent_id in self.players}
        else:
            obs = {agent_id: self.state["obs_hist_buffer"][agent_id][0] for agent_id in self.players}

        # Dones
        terminated = False
        truncated = False

        if self.dones["__all__"]:
            if self.dones["blue"] or self.dones["red"]:
                terminated = True
            else:
                truncated = True

        terminated = {agent: terminated for agent in raw_action_dict}
        truncated = {agent: truncated for agent in raw_action_dict}

        # Info
        self.state["global_state_hist_buffer"][1:] = self.state["global_state_hist_buffer"][:-1]
        self.state["global_state_hist_buffer"][0] = self.state_to_global_state(self.normalize)

        if self.hist_len > 1:
            info = {"global_state": self.state["global_state_hist_buffer"][self.hist_buffer_inds]}
        else:
            info = {"global_state": self.state["global_state_hist_buffer"][0]}

        return obs, rewards, terminated, truncated, info

    def _move_agents(self, action_dict, dt):
        """Moves agents in the space according to the specified speed/heading in `action_dict`."""
        for i, player in enumerate(self.players.values()):
            team_idx = int(player.team)
            other_team_idx = int(not team_idx)

            flag_loc = self.flags[team_idx].home

            # Check if agent is on their own side
            player.on_own_side = self._check_on_sides(player.pos, player.team)
            self.state["agent_on_sides"][i] = player.on_own_side

            # If the player hits a boundary, return them to their original starting position and skip
            # to the next agent.
            player_hit_obstacle = detect_collision(player.pos, self.agent_radius, self.obstacle_geoms)

            if player_hit_obstacle:
                if self.tag_on_collision:
                    player.is_tagged = True
                    self.state['agent_is_tagged'][i] = 1
                    self.state['tags'][team_idx] += 1

                if player.has_flag:
                    # If they have a flag, return the flag to it's home area
                    player.has_flag = False
                    self.state['agent_has_flag'][i] = 0

                    self.flags[other_team_idx].reset()
                    self.state['flag_position'][other_team_idx] = self.flags[other_team_idx].pos
                    self.state['flag_taken'][other_team_idx] = 0
                    self.state['team_has_flag'][team_idx] = 0

                player.rotate()
                self.state['agent_position'][i] = player.pos
                self.state['prev_agent_position'][i] = player.prev_pos
                self.state['agent_speed'][i] = player.speed
                self.state['agent_heading'][i] = player.heading
                continue

            # If agent is tagged, drive at max speed towards home
            if player.is_tagged:
                flag_home = self.flags[team_idx].home
                _, heading_error = mag_bearing_to(player.pos, flag_home, player.heading)
                desired_speed = player.get_max_speed()

            # If agent is out of bounds, drive back in bounds at fraction of max speed
            elif self.state["agent_oob"][i]:
                #compute the closest env edge and steer towards heading perpendicular to edge
                closest_env_edge_idx = closest_line(player.pos, self.env_edges)
                edge_vec = np.diff(self.env_edges[closest_env_edge_idx], axis=0)[0]
                desired_vec = np.array([-edge_vec[1], edge_vec[0]]) #this points inwards because edges are defined ccw
                _, desired_heading = vec_to_mag_heading(desired_vec)
                
                heading_error = angle180((desired_heading - player.heading) % 360)
                desired_speed = player.get_max_speed() * self.oob_speed_frac

            # Else get desired speed and heading from action_dict
            else:
                desired_speed, heading_error = action_dict[player.id]

            # Move agent
            player._move_agent(desired_speed, heading_error)

            # Check if agent is in keepout region for their own flag
            ag_dis_2_flag = self.get_distance_between_2_points(player.pos, np.asarray(flag_loc))
            if (
                ag_dis_2_flag < self.flag_keepout_radius
                and not self.state["flag_taken"][team_idx]
                and self.flag_keepout_radius > 0.
            ):
                self.flag_collision_bool[i] = True

                ag_pos = rc_intersection(
                    np.array([player.pos, player.prev_pos]),
                    np.asarray(flag_loc),
                    self.flag_keepout_radius,
                )  # point where agent center first intersected with keepout zone
                vel = mag_heading_to_vec(player.speed, player.heading)

                ag_vel = reflect_vector(ag_pos, vel, np.asarray(flag_loc))

                crd_ref_angle = get_rot_angle(np.asarray(flag_loc), ag_pos)
                vel_ref = rot2d(ag_vel, -crd_ref_angle)
                vel_ref[1] = 0.0  # convention is that vector pointing from keepout intersection to flag center is y' axis in new reference frame

                vel = rot2d(vel_ref, crd_ref_angle)
                player.pos = ag_pos
                speed, heading = vec_to_mag_heading(vel)
                player.speed = speed
                player.heading = heading

            # Move flag (if necessary)
            if player.has_flag:
                self.flags[other_team_idx].pos = player.pos
                self.state['flag_position'][other_team_idx] = np.array(self.flags[other_team_idx].pos)

            # Update environment state
            self.state['agent_position'][i] = player.pos
            self.state['prev_agent_position'][i] = player.prev_pos
            self.state['agent_speed'][i] = player.speed
            self.state['agent_heading'][i] = player.heading
            self.state['agent_dynamics'][i] = player.state

    def _check_on_sides(self, pos, team):
        """pos can be a single point or multiple points"""
        scrim2pos = np.asarray(pos) - self.scrimmage_coords[0]
        cp_sign = np.sign(np.cross(self.scrimmage_vec, scrim2pos))

        return (cp_sign == self.on_sides_sign[team]) | (cp_sign == 0)

    def _update_lidar(self):
        ray_int_segments = np.copy(self.ray_int_segments)

        # Valid flag intersection segments mask
        flag_int_seg_mask = np.ones(len(self.ray_int_seg_labels), dtype=bool)
        flag_seg_inds = self.seg_label_type_to_inds["flag"]
        flag_int_seg_mask[flag_seg_inds] = np.repeat(np.logical_not(self.state["flag_taken"]), self.n_circle_segments)

        # Translate non-static ray intersection geometries (flags and agents)
        ray_int_segments[flag_seg_inds] += np.repeat(
            np.tile(self.state["flag_home"], 2),
            self.n_circle_segments,
            axis=0
        )
        agent_seg_inds = self.seg_label_type_to_inds["agent"]
        ray_int_segments[agent_seg_inds] += np.repeat(
            np.tile(self.state["agent_position"], 2),
            self.n_circle_segments,
            axis=0
        )
        ray_int_segments = ray_int_segments.reshape(1, -1, 4)

        # Agent rays
        ray_origins = np.expand_dims(self.state["agent_position"], axis=1)
        ray_headings_global = np.deg2rad(
            (heading_angle_conversion(self.state["agent_heading"]).reshape(-1, 1) + self.lidar_ray_headings) % 360
        )
        ray_vecs = np.array([np.cos(ray_headings_global), np.sin(ray_headings_global)]).transpose(1, 2, 0)
        ray_ends = ray_origins + self.lidar_range * ray_vecs
        ray_segments = np.concatenate(
            (np.full(ray_ends.shape, ray_origins), ray_ends),
            axis=-1
        )
        ray_segments = ray_segments.reshape(self.num_agents, -1, 1, 4)

        # compute ray intersections
        x1, y1, x2, y2 = (
            ray_segments[..., 0],
            ray_segments[..., 1],
            ray_segments[..., 2],
            ray_segments[..., 3],
        )
        x3, y3, x4, y4 = (
            ray_int_segments[..., 0],
            ray_int_segments[..., 1],
            ray_int_segments[..., 2],
            ray_int_segments[..., 3],
        )

        denom = (x1 - x2) * (y3 - y4) - (y1 - y2) * (x3 - x4)
        intersect_x = ((x1 * y2 - y1 * x2) * (x3 - x4) - (x1 - x2) * (x3 * y4 - y3 * x4)) / denom
        intersect_y = ((x1 * y2 - y1 * x2) * (y3 - y4) - (y1 - y2) * (x3 * y4 - y3 * x4) ) / denom

        # mask invalid intersections (parallel lines, outside of segment bounds, picked up flags, own agent segments)
        mask = (denom != 0) & \
            (intersect_x >= np.minimum(x1, x2) - LINE_INTERSECT_TOL) & (intersect_x <= np.maximum(x1, x2) + LINE_INTERSECT_TOL) & \
            (intersect_y >= np.minimum(y1, y2) - LINE_INTERSECT_TOL) & (intersect_y <= np.maximum(y1, y2) + LINE_INTERSECT_TOL) & \
            (intersect_x >= np.minimum(x3, x4) - LINE_INTERSECT_TOL) & (intersect_x <= np.maximum(x3, x4) + LINE_INTERSECT_TOL) & \
            (intersect_y >= np.minimum(y3, y4) - LINE_INTERSECT_TOL) & (intersect_y <= np.maximum(y3, y4) + LINE_INTERSECT_TOL) & \
            flag_int_seg_mask & self.agent_int_seg_mask

        intersect_x = np.where(mask, intersect_x, -self.env_diag)  # a coordinate out of bounds and far away
        intersect_y = np.where(mask, intersect_y, -self.env_diag)  # a coordinate out of bounds and far away
        intersections = np.stack((intersect_x.flatten(), intersect_y.flatten()), axis=-1).reshape(intersect_x.shape + (2,))

        # determine lidar ray readings
        ray_origins = np.expand_dims(ray_origins, axis=1)
        intersection_dists = np.linalg.norm(intersections - ray_origins, axis=-1)
        ray_int_inds = np.argmin(intersection_dists, axis=-1)

        ray_int_labels = self.ray_int_seg_labels[ray_int_inds]
        ray_intersections = intersections[np.arange(self.num_agents).reshape(-1, 1), np.arange(self.num_lidar_rays), ray_int_inds]
        ray_int_dists = intersection_dists[np.arange(self.num_agents).reshape(-1, 1), np.arange(self.num_lidar_rays), ray_int_inds]

        # correct lidar ray readings for which nothing was detected
        invalid_ray_ints = np.where(np.all(np.logical_not(mask), axis=-1))
        ray_int_labels[invalid_ray_ints] = self.ray_int_label_map["nothing"]
        ray_intersections[invalid_ray_ints] = ray_ends[invalid_ray_ints]
        ray_int_dists[invalid_ray_ints] = self.lidar_range

        # save lidar readings
        for i, agent_id in enumerate(self.players):
            self.state["lidar_labels"][agent_id] = ray_int_labels[i]
            self.state["lidar_ends"][agent_id] = ray_intersections[i]
            self.state["lidar_distances"][agent_id] = ray_int_dists[i]

    def _check_oob(self):
        """Checks if players are out of bounds and updates their states (and any flags in their possesion) accordingly."""
        for i, player in enumerate(self.players.values()): 
            if not np.all(
                (self.agent_radius < player.pos) & (player.pos < (self.env_size - self.agent_radius))
            ):
                team_idx = int(player.team)
                other_team_idx = int(not team_idx)

                # Set out-of-bounds
                player.oob = True
                self.state['agent_oob'][i] = 1

                # Set tag (if applicable)
                if self.tag_on_oob and not player.is_tagged:
                    self.state['tags'][team_idx] += 1
                    self.state['agent_is_tagged'][i] = 1
                    player.is_tagged = True

                # Reset picked-up flag (if applicable)
                if player.has_flag:
                    # update agent
                    player.has_flag = False
                    self.state['agent_has_flag'][i] = 0

                    # update flag
                    self.flags[other_team_idx].reset()
                    self.state['flag_position'][other_team_idx] = self.flags[other_team_idx].pos
                    self.state['flag_taken'][other_team_idx] = 0
                    self.state['team_has_flag'][team_idx] = 0

            else:
                # Set in-bounds
                player.oob = False
                self.state['agent_oob'][i] = 0

    def _check_oob_vectorized(self):
        """Checks if players are out of bounds and updates their states (and any flags in their possesion) accordingly."""
        # Set out-of-bounds
        agent_poses = self.state['agent_position']
        agent_oob = np.any((agent_poses <= self.agent_radius) | ((self.env_size - self.agent_radius) <= agent_poses), axis=-1)

        self.state['agent_oob'] = agent_oob
        for i, oob in enumerate(agent_oob):
            self.players[self.agents[i]].oob = oob
        
        if not np.any(agent_oob):
            return

        agent_oob_inds = np.where(agent_oob)[0]

        # Set tag (if applicable)
        if self.tag_on_oob:
            for team, agent_inds in self.agent_inds_of_team.items():
                self.state['tags'][int(team)] += np.sum(agent_oob[agent_inds] & np.logical_not(self.state["agent_is_tagged"][agent_inds]))

            self.state['agent_is_tagged'][agent_oob_inds] = 1
            for i in agent_oob_inds:
                self.players[self.agents[i]].is_tagged = True

        # Reset picked-up flag (if applicable)
        agent_has_flag_oob = self.state['agent_has_flag'] & agent_oob
        if np.any(agent_has_flag_oob):
            # update agent
            self.state['agent_has_flag'][agent_oob_inds] = 0
            for i in agent_oob_inds:
                self.players[self.agents[i]].has_flag = False
            # update flag
            for team, agent_inds in self.agent_inds_of_team.items():
                if np.any(agent_has_flag_oob[agent_inds]):
                    #note: assumes two teams, and one flag per team
                    team_idx = int(team)
                    other_team_idx = int(not team_idx)

                    self.flags[other_team_idx].reset()
                    self.state['flag_position'][other_team_idx] = self.flags[other_team_idx].pos
                    self.state['flag_taken'][other_team_idx] = 0
                    self.state['team_has_flag'][team_idx] = 0

    def _check_flag_pickups(self):
        """
        Updates player states if they picked up the flag.
        Note: assumes two teams, and one flag per team.
        """
        for i, player in enumerate(self.players.values()):
            team_idx = int(player.team)
            other_team_idx = int(not team_idx)
            if not (player.has_flag or self.state['flag_taken'][other_team_idx]) and not player.on_own_side and not player.is_tagged:
                flag_pos = self.flags[other_team_idx].pos
                flag_distance = self.get_distance_between_2_points(player.pos, flag_pos)

                if flag_distance < self.catch_radius:
                    # update agent
                    player.has_flag = True
                    self.state['agent_has_flag'][i] = 1

                    # update flag
                    self.flags[other_team_idx].pos = np.array(player.pos)
                    self.state['flag_position'][other_team_idx] = self.flags[other_team_idx].pos
                    self.state['flag_taken'][other_team_idx] = 1
                    self.state['team_has_flag'][team_idx] = 1

                    # update grabs
                    self.state['grabs'][team_idx] += 1

    def _check_flag_pickups_vectorized(self):
        """
        Updates player states if they picked up the flag.
        Note: assumes two teams, and one flag per team.
        """
        for team, agent_inds in self.agent_inds_of_team.items():
            team_idx = int(team)
            other_team_idx = int(not team_idx)

            if not self.state['flag_taken'][other_team_idx]:
                flag_distances = np.linalg.norm(self.flags[other_team_idx].pos - self.state['agent_position'][agent_inds])
                agent_on_sides = self.state['agent_on_sides'][agent_inds]
                agent_oob = self.state['agent_oob'][agent_inds]
                agent_has_flag = self.state['agent_has_flag'][agent_inds]
                agent_is_tagged = self.state['agent_is_tagged'][agent_inds]

                agent_flag_pickups = (flag_distances < self.catch_radius) & \
                    np.logical_not(agent_on_sides) & \
                    np.logical_not(agent_oob) & \
                    np.logical_not(agent_has_flag) & \
                    np.logical_not(agent_is_tagged)

                if np.any(agent_flag_pickups):
                    #note: we choose the agent for the flag pickup based on index (not distance)
                    #to match the unvectorized version of this function which loops through agents
                    agent_flag_pickup_ind = agent_inds[np.where(agent_flag_pickups)[0][0]]
                    
                    # update agent
                    self.players[self.agents[agent_flag_pickup_ind]].has_flag = True
                    self.state['agent_has_flag'][agent_flag_pickup_ind] = 1

                    # update flags
                    self.flags[other_team_idx].pos = np.array(
                        self.state['agent_position'][agent_flag_pickup_ind]
                    )
                    self.state['flag_position'][other_team_idx] = self.flags[other_team_idx].pos
                    self.state['flag_taken'][other_team_idx] = 1
                    self.state['team_has_flag'][team_idx] = 1

                    # update grabs
                    self.grabs[team_idx] += 1

    def _check_agent_made_tag(self):
        """
        Updates player states if they tagged another player.
        Note 1: assumes one tag allowed per tagging cooldown recharge.
        Note 2: assumes two teams, and one flag per team.
        """
        self.state["agent_made_tag"] = np.asarray([None] * self.num_agents)
        for i, player in enumerate(self.players.values()):
            # Only continue logic if agent is on its own side, in-bounds, untagged, and its tagging cooldown is recharged
            if (
                player.on_own_side and
                not self.state['agent_oob'][i] and
                not player.is_tagged and
                player.tagging_cooldown == self.tagging_cooldown
            ):
                for j, other_player in enumerate(self.players.values()):
                    # Only continue logic if the other agent is NOT on sides and they are not on the same team
                    if (
                        not other_player.on_own_side and
                        not other_player.is_tagged
                        and other_player.team != player.team
                    ):
                        agent_distance = self.get_distance_between_2_points(
                            player.pos, other_player.pos
                        )
                        if agent_distance < self.catch_radius:
                            team_idx = int(player.team)
                            other_team_idx = int(other_player.team)

                            other_player.is_tagged = True
                            self.state['agent_is_tagged'][j] = 1
                            self.state['agent_made_tag'][i] = other_player.id
                            self.state['tags'][other_team_idx] += 1

                            if other_player.has_flag:
                                #update tagged agent
                                other_player.has_flag = False
                                self.state['agent_has_flag'][j] = 0

                                #update flag
                                self.flags[team_idx].reset()
                                self.state['flag_position'][team_idx] = self.flags[team_idx].pos
                                self.state['flag_taken'][team_idx] = 0
                                self.state['team_has_flag'][other_team_idx] = 0

                            #set players tagging cooldown
                            player.tagging_cooldown = 0.0
                            self.state['agent_tagging_cooldown'][i] = 0.0

                            #break loop (should not be allowed to tag again during current timestep)
                            break

    def _check_agent_made_tag_vectorized(self):
        """
        Updates player states if they tagged another player.
        Note 1: assumes one tag allowed per tagging cooldown recharge.
        Note 2: assumes two teams, and one flag per team.
        """
        for team, team_agent_inds in self.agent_inds_of_team.items():
            team_idx = int(team)
            other_agent_inds = np.setdiff1d(np.arange(self.num_agents), team_agent_inds)

            # Determine which agents can perform a tag
            team_agent_on_sides = self.state['agent_on_sides'][team_agent_inds]
            team_agent_oob = self.state['agent_oob'][team_agent_inds]
            team_agent_is_tagged = self.state['agent_is_tagged'][team_agent_inds]
            team_agent_tagging_cooldown = self.state['agent_tagging_cooldown'][team_agent_inds]
            
            team_agent_cantag = team_agent_on_sides & \
                np.logical_not(team_agent_oob) & \
                np.logical_not(team_agent_is_tagged) & \
                (team_agent_tagging_cooldown == self.tagging_cooldown)

            # Determine which agents of the other team(s) can be tagged
            other_agent_on_sides = self.state['agent_on_sides'][other_agent_inds]
            other_agent_is_tagged = self.state['agent_is_tagged'][other_agent_inds]

            other_agent_cantag = np.logical_not(other_agent_on_sides) & np.logical_not(other_agent_is_tagged)

            # Determine tags
            #note: we resolve tag conflicts based on tagger index priority (not distance)
            #to match the unvectorized version of this function which loops through agents
            team_agent_poses = np.expand_dims(self.state['agent_position'][team_agent_inds], 1)
            other_agent_poses = self.state['agent_position'][other_agent_inds]
            agent_distances = np.linalg.norm(team_agent_poses - other_agent_poses)

            team_tags = (agent_distances < self.catch_radius) & \
                (np.expand_dims(team_agent_cantag, -1) & other_agent_cantag)

            for i, agent_idx in enumerate(team_agent_inds):
                other_agents_tagged = np.where(team_tags[i])[0]
                if len(other_agents_tagged) > 0:
                    agent_id = self.agents[agent_idx]
                    player = self.players[agent_id]

                    tagged_agent_idx = other_agent_inds[other_agents_tagged[0]]
                    tagged_agent_id = self.agents[tagged_agent_idx]
                    tagged_player = self.players[tagged_agent_id]
                    tagged_player_team_idx = int(tagged_player.team)

                    # update tagger agent
                    player.tagging_cooldown = 0.0
                    self.state['agent_made_tag'][agent_idx] = tagged_agent_id
                    self.state['agent_tagging_cooldown'][agent_idx] = 0.0

                    # update tagged agent
                    tagged_player.is_tagged = True
                    self.state['agent_is_tagged'][tagged_agent_idx] = 1
                    self.state['tags'][tagged_player_team_idx] += 1

                    if tagged_player.has_flag:
                        tagged_player.has_flag = False
                        self.state['agent_has_flag'][tagged_agent_idx] = 0

                        #update flag
                        self.flags[team_idx].reset()
                        self.state['flag_position'][team_idx] = self.flags[team_idx].pos
                        self.state['flag_taken'][team_idx] = 0
                        self.state['team_has_flag'][tagged_player_team_idx] = 0

                    # prevent two agents from tagging the same agent
                    team_tags[:, other_agents_tagged[0]] = 0

                    # set tagger agent row to 0's (all finished)
                    team_tags[i] = 0

                    # check for early exit
                    if np.sum(team_tags) == 0:
                        break

    def _check_untag(self):
        """Untags the player if they return to their own flag."""
        for i, player in enumerate(self.players.values()):
            team = int(player.team)
            flag_home = self.flags[team].home
            flag_distance = self.get_distance_between_2_points(
                player.pos, flag_home
            )
            if flag_distance < self.catch_radius and player.is_tagged:
                player.is_tagged = False
                self.state['agent_is_tagged'][i] = 0

    def _check_untag_vectorized(self):
        """Untags the player if they return to their own flag."""
        for team, team_agent_inds in self.agent_inds_of_team.items():
            agent_poses = self.state['agent_position'][team_agent_inds]
            flag_home = self.flags[int(team)].home

            flag_distances = np.linalg.norm(flag_home - agent_poses)
            agent_is_tagged = self.state['agent_is_tagged'][team_agent_inds]

            agent_untagged = (flag_distances < self.catch_radius) & agent_is_tagged
            agent_untagged_inds = team_agent_inds[np.where(agent_untagged)[0]]

            self.state['agent_is_tagged'][agent_untagged_inds] = 0
            for agent_idx in agent_untagged_inds:
                self.players[self.agents[agent_idx]].is_tagged = False

    def _check_flag_captures(self):
        """
        Updates states if a player captured a flag.
        Note: assumes two teams, and one flag per team.
        """
        for i, player in enumerate(self.players.values()):
            team_idx = int(player.team)

            self.team_flag_capture[team_idx] = False #this is False except at the timestep that the flag is captured

            if player.on_own_side and player.has_flag:
                other_team_idx = int(not team_idx)

                # Update agent
                player.has_flag = False
                self.state['agent_has_flag'][i] = 0

                # Update flag
                scored_flag = self.flags[other_team_idx]
                scored_flag.reset()
                self.state['flag_position'][other_team_idx] = self.flags[other_team_idx].pos
                self.state['flag_taken'][other_team_idx] = 0
                self.state['team_has_flag'][team_idx] = 0

                # Update captures
                self.team_flag_capture[team_idx] = True
                self.state['captures'][team_idx] += 1

    def set_config_values(self, config_dict):
        """
        Sets initial configuration parameters for the environment.

        Args:
            config_dict: The provided configuration. If a key is missing, it is replaced
            with the standard configuration value.
        """
        ### Set Variables from Configuration Dictionary ###
        # Geometry parameters
        self.gps_env = config_dict.get("gps_env", config_dict_std["gps_env"])
        self.topo_contour_eps = config_dict.get("topo_contour_eps", config_dict_std["topo_contour_eps"])

        # Dynamics parameters
        self.dynamics = config_dict.get("dynamics", config_dict_std["dynamics"])

        if isinstance(self.dynamics, list):
            if len(self.dynamics) != self.team_size * 2:
                raise Warning("Dynamics list incorrect length")

        if not isinstance(self.dynamics, list):
            self.dynamics = [self.dynamics for i in range(self.team_size * 2)]

        for dynamics in self.dynamics:
            if dynamics not in dynamics_registry.keys():
                raise Warning(
                    f"{dynamics} is not a valid dynamics class. Please check dynamics_registry.py"
                )

        self.oob_speed_frac = config_dict.get("oob_speed_frac", config_dict_std["oob_speed_frac"])
        self.action_type = config_dict.get("action_type", config_dict_std["action_type"])

        # Simulation parameters
        self.tau = config_dict.get("tau", config_dict_std["tau"])
        self.sim_speedup_factor = config_dict.get("sim_speedup_factor", config_dict_std["sim_speedup_factor"])

        # Game parameters
        self.max_score = config_dict.get("max_score", config_dict_std["max_score"])
        self.max_time = config_dict.get("max_time", config_dict_std["max_time"])
        self.tagging_cooldown = config_dict.get("tagging_cooldown", config_dict_std["tagging_cooldown"])
        self.tag_on_collision = config_dict.get("tag_on_collision", config_dict_std["tag_on_collision"])
        self.tag_on_oob = config_dict.get("tag_on_oob", config_dict_std["tag_on_oob"])

        # Observation and state parameters
        self.normalize = config_dict.get("normalize", config_dict_std["normalize"])
        self.lidar_obs = config_dict.get("lidar_obs", config_dict_std["lidar_obs"])
        self.num_lidar_rays = config_dict.get("num_lidar_rays", config_dict_std["num_lidar_rays"])
        self.short_hist_length = config_dict.get("short_hist_length", config_dict_std["short_hist_length"])
        self.short_hist_interval = config_dict.get("short_hist_interval", config_dict_std["short_hist_interval"])
        self.long_hist_length = config_dict.get("long_hist_length", config_dict_std["long_hist_length"])
        self.long_hist_interval = config_dict.get("long_hist_interval", config_dict_std["long_hist_interval"])

        # Rendering parameters
        self.render_fps = config_dict.get("render_fps", config_dict_std["render_fps"])
        self.screen_frac = config_dict.get("screen_frac", config_dict_std["screen_frac"])
        self.arena_buffer_frac = config_dict.get("arena_buffer_frac", config_dict_std["arena_buffer_frac"])
        self.render_ids = config_dict.get("render_agent_ids", config_dict_std["render_agent_ids"])
        self.render_field_points = config_dict.get("render_field_points", config_dict_std["render_field_points"])
        self.render_traj_mode = config_dict.get("render_traj_mode", config_dict_std["render_traj_mode"])
        self.render_traj_freq = config_dict.get("render_traj_freq", config_dict_std["render_traj_freq"])
        self.render_traj_cutoff = config_dict.get("render_traj_cutoff", config_dict_std["render_traj_cutoff"])
        self.render_lidar_mode = config_dict.get("render_lidar_mode", config_dict_std["render_lidar_mode"])
        self.render_saving = config_dict.get("render_saving", config_dict_std["render_saving"])
        self.render_transparency_alpha = config_dict.get("render_transparency_alpha", config_dict_std["render_transparency_alpha"])

        # agent spawn parameters
        self.default_init = config_dict.get("default_init", config_dict_std["default_init"])

        # Miscellaneous parameters
        if config_dict.get("suppress_numpy_warnings", config_dict_std["suppress_numpy_warnings"]):
            # Suppress numpy warnings to avoid printing out extra stuff to the console
            np.seterr(all="ignore")

        ### Environment History ###
        short_hist_buffer_inds = np.arange(0, self.short_hist_length * self.short_hist_interval, self.short_hist_interval)
        long_hist_buffer_inds = np.arange(0, self.long_hist_length * self.long_hist_interval, self.long_hist_interval)
        self.hist_buffer_inds = np.unique(
            np.concatenate((short_hist_buffer_inds, long_hist_buffer_inds))
        )  # indices of history buffer corresponding to history entries

        self.hist_len = len(self.hist_buffer_inds)
        self.hist_buffer_len = self.hist_buffer_inds[-1] + 1

        short_hist_oldest_timestep = (self.short_hist_length * self.short_hist_interval - self.short_hist_interval)
        long_hist_oldest_timestep = (self.long_hist_length * self.long_hist_interval - self.long_hist_interval)
        if short_hist_oldest_timestep > long_hist_oldest_timestep:
            raise Warning(
                f"The short term history contains older timestep (-{short_hist_oldest_timestep}) than the long term history (-{long_hist_oldest_timestep})."
            )

        ### Environment Geometry Construction ###
        # Basic environment features
        env_bounds = config_dict.get("env_bounds", config_dict_std["env_bounds"])
        env_bounds_unit = config_dict.get("env_bounds_unit", config_dict_std["env_bounds_unit"])

        flag_homes = {}
        flag_homes[Team.BLUE_TEAM] = config_dict.get("blue_flag_home", config_dict_std["blue_flag_home"])
        flag_homes[Team.RED_TEAM] = config_dict.get("red_flag_home", config_dict_std["red_flag_home"])
        flag_homes_unit = config_dict.get("flag_homes_unit", config_dict_std["flag_homes_unit"])

        scrimmage_coords = config_dict.get("scrimmage_coords", config_dict_std["scrimmage_coords"])
        scrimmage_coords_unit = config_dict.get("scrimmage_coords_unit", config_dict_std["scrimmage_coords_unit"])

        agent_radius = config_dict.get("agent_radius", config_dict_std["agent_radius"])
        flag_radius = config_dict.get("flag_radius", config_dict_std["flag_radius"])
        flag_keepout_radius = config_dict.get("flag_keepout", config_dict_std["flag_keepout"])
        catch_radius = config_dict.get("catch_radius", config_dict_std["catch_radius"])

        lidar_range = config_dict.get("lidar_range", config_dict_std["lidar_range"])

        self._build_base_env_geom(
            env_bounds=env_bounds,
            flag_homes=flag_homes,
            scrimmage_coords=scrimmage_coords,
            env_bounds_unit=env_bounds_unit,
            flag_homes_unit=flag_homes_unit,
            scrimmage_coords_unit=scrimmage_coords_unit,
            agent_radius=agent_radius,
            flag_radius=flag_radius,
            flag_keepout_radius=flag_keepout_radius,
            catch_radius=catch_radius,
            lidar_range=lidar_range
        )

        # Scale the aquaticus point field by env size
        if not self.gps_env:
            for k in self.config_dict["aquaticus_field_points"]:
                self.config_dict["aquaticus_field_points"][k][0] = (
                    self.config_dict["aquaticus_field_points"][k][0] * self.env_size[0]
                )
                self.config_dict["aquaticus_field_points"][k][1] = (
                    self.config_dict["aquaticus_field_points"][k][1] * self.env_size[1]
                )

        # Environment corners and edges
        self.env_ll = np.array([0.0, 0.0])
        self.env_lr = np.array([self.env_size[0], 0.0])
        self.env_ur = np.array(self.env_size)
        self.env_ul = np.array([0.0, self.env_size[1]])
        self.env_corners = np.array([self.env_ll, self.env_lr, self.env_ur, self.env_ul])
        self.env_edges = np.array([
            [self.env_ll, self.env_lr],
            [self.env_lr, self.env_ur],
            [self.env_ur, self.env_ul],
            [self.env_ul, self.env_ll]
        ])
        # ll = lower left, lr = lower right
        # ul = upper left, ur = upper right

        ### Environment Rendering ###
        if self.render_mode:
            # pygame orientation vector
            self.PYGAME_UP = Vector2((0.0, 1.0))

            # pygame screen size
            arena_buffer = np.full((2,2), self.arena_buffer_frac * np.sqrt(np.prod(self.env_size))) #matches self.env_bounds [(left, bottom), (right, top)]

            if self.gps_env:
                #clip horizontal buffers if necessary
                render_area_width = self.env_size[0] + np.sum(arena_buffer[:, 0])
                if render_area_width > 2*EPSG_3857_EXT_X:
                    arena_buffer[:, 0] = (2*EPSG_3857_EXT_X - self.env_size[0]) / 2

                #clip vertical buffers if necessary
                arena_buffer[0][1] = min(arena_buffer[0][1], np.abs(-EPSG_3857_EXT_Y - self.env_bounds[0][1]))
                arena_buffer[1][1] = min(arena_buffer[1][1], np.abs(EPSG_3857_EXT_Y - self.env_bounds[1][1]))

            max_screen_size = get_screen_res()
            arena_aspect_ratio = (self.env_size[0] + np.sum(arena_buffer[:, 0])) / (self.env_size[1] + np.sum(arena_buffer[:, 1]))
            width_based_height = max_screen_size[0] / arena_aspect_ratio

            if width_based_height <= max_screen_size[1]:
                max_pygame_screen_width = max_screen_size[0]
            else:
                height_based_width = max_screen_size[1] * arena_aspect_ratio
                max_pygame_screen_width = int(height_based_width)

            self.pixel_size = (self.screen_frac * max_pygame_screen_width) / (self.env_size[0] + np.sum(arena_buffer[:, 0]))
            self.screen_width = round((self.env_size[0] + np.sum(arena_buffer[:, 0])) * self.pixel_size)
            self.screen_height = round((self.env_size[1] + np.sum(arena_buffer[:, 1])) * self.pixel_size)

            # environemnt element sizes in pixels
            self.arena_width, self.arena_height = self.pixel_size * self.env_size
            self.arena_buffer = self.pixel_size * arena_buffer
            self.boundary_width = 2  # pixels
            self.a2a_line_width = 5  # pixels
            self.flag_render_radius = np.clip(self.flag_radius * self.pixel_size, 10, None)  # pixels
            self.agent_render_radius = np.clip(self.agent_radius * self.pixel_size, 15, None)  # pixels

            # miscellaneous
            self.num_renders_per_step = int(self.render_fps * self.tau)
            self.render_boundary_rect = True  # standard rectangular boundary

            # check that time between frames (1/render_fps) is not larger than timestep (tau)
            frame_rate_err_msg = (
                "Specified frame rate ({}) creates time intervals between frames larger"
                " than specified timestep ({})".format(self.render_fps, self.tau)
            )
            assert 1 / self.render_fps <= self.tau, frame_rate_err_msg

            # check that time warp is an integer >= 1
            if self.sim_speedup_factor < 1:
                print("Warning: sim_speedup_factor must be an integer >= 1! Defaulting to 1.")
                self.sim_speedup_factor = 1

            if type(self.sim_speedup_factor) != int:
                self.sim_speedup_factor = int(np.round(self.sim_speedup_factor))
                print(f"Warning: Converted sim_speedup_factor to integer: {self.sim_speedup_factor}")

            # check that render_saving is only True if environment is being rendered
            if self.render_saving:
                assert self.render_mode is not None, "Render_mode cannot be None to record video or take screenshot."

    def set_geom_config(self, config_dict):
        self.n_circle_segments = config_dict.get("n_circle_segments", config_dict_std["n_circle_segments"])
        n_quad_segs = round(self.n_circle_segments / 4)

        # Obstacles
        obstacle_params = config_dict.get("obstacles", config_dict_std["obstacles"])

        if self.gps_env:
            border_contour, island_contours, land_mask = self._get_topo_geom()

            #border
            border_obstacles = self._border_contour_to_border_obstacles(border_contour)
            if len(border_obstacles) > 0:
                if obstacle_params is None:
                    obstacle_params = {"polygon": []}
                obstacle_params["polygon"].extend(border_obstacles)

            #islands
            if len(island_contours) > 0:
                if obstacle_params is None:
                    obstacle_params = {"polygon": []}
                obstacle_params["polygon"].extend(island_contours)

        self.obstacles = list()
        self.obstacle_geoms = (
            dict()
        )  # arrays with geometric info for obstacles to be used for vectorized calculations
        if obstacle_params is not None and isinstance(obstacle_params, dict):
            #circle obstacles
            circle_obstacles = obstacle_params.get("circle", None)
            if circle_obstacles is not None and isinstance(circle_obstacles, list):
                self.obstacle_geoms["circle"] = []
                for param in circle_obstacles:
                    self.obstacles.append(CircleObstacle(param[0], (param[1][0], param[1][1])))
                    self.obstacle_geoms["circle"].append([param[0], param[1][0], param[1][1]])
                self.obstacle_geoms["circle"] = np.asarray(self.obstacle_geoms["circle"])
            elif circle_obstacles is not None:
                raise TypeError(f"Expected circle obstacle parameters to be a list of tuples, not {type(circle_obstacles)}")

            #polygon obstacle
            poly_obstacle = obstacle_params.get("polygon", None)
            if poly_obstacle is not None and isinstance(poly_obstacle, list):
                self.obstacle_geoms["polygon"] = []
                for param in poly_obstacle:
                    converted_param = [(p[0], p[1]) for p in param]
                    self.obstacles.append(PolygonObstacle(converted_param))
                    self.obstacle_geoms["polygon"].extend([(p, param[(i + 1) % len(param)]) for i, p in enumerate(param)])
                self.obstacle_geoms["polygon"] = np.asarray(self.obstacle_geoms["polygon"])
            elif poly_obstacle is not None:
                raise TypeError(f"Expected polygon obstacle parameters to be a list of tuples, not {type(poly_obstacle)}")

        elif obstacle_params is not None:
            raise TypeError(f"Expected obstacle_params to be None or a dict, not {type(obstacle_params)}")

        # Adjust scrimmage line
        if self.gps_env:
            scrim_int_segs = [(p, border_contour[(i+1) % len(border_contour)]) for i, p in enumerate(border_contour)]
        else:
            scrim_int_segs = self.env_edges

        scrim_ints = []
        scrim_seg = LineString(self.scrimmage_coords)
        for seg in scrim_int_segs:
            seg_int = intersection(scrim_seg, LineString(seg))
            if not seg_int.is_empty:
                scrim_ints.append(seg_int.coords[0])

        scrim_ints = np.asarray(scrim_ints)
        scrim_int_dists = np.linalg.norm(
            scrim_ints.reshape(-1, 1, 2) - scrim_ints, axis=-1
        )
        scrim_end_inds = np.unravel_index(
            np.argmax(scrim_int_dists), scrim_int_dists.shape
        )
        self.scrimmage_coords = scrim_ints[scrim_end_inds, :]

        # Ray casting
        if self.lidar_obs:
            self.lidar_ray_headings = np.linspace(
                0,
                (self.num_lidar_rays - 1) * 360 / self.num_lidar_rays,
                self.num_lidar_rays,
            )

            ray_int_label_names = ["nothing", "obstacle"]
            ray_int_label_names.extend([f"flag_{i}" for i, _ in enumerate(self.flags)])
            ray_int_label_names.extend([f"agent_{i}" for i, _ in enumerate(self.agents)])
            self.ray_int_label_map = OrderedDict({label_name: i for i, label_name in enumerate(ray_int_label_names)})

            self.obj_ray_detection_states = {team: [] for team in self.agents_of_team}
            for team in self.agents_of_team:
                for label_name in self.ray_int_label_map:
                    if label_name == "nothing":
                        detection_class = LIDAR_DETECTION_CLASS_MAP["nothing"]
                    elif label_name == "obstacle":
                        detection_class = LIDAR_DETECTION_CLASS_MAP["obstacle"]
                    elif label_name.startswith("flag"):
                        flag_idx = int(label_name[5:])
                        if team == self.flags[flag_idx].team:
                            detection_class = LIDAR_DETECTION_CLASS_MAP["team_flag"]
                        else:
                            detection_class = LIDAR_DETECTION_CLASS_MAP["opponent_flag"]
                    elif label_name.startswith("agent"):
                        agent_ind = int(label_name[6:])
                        if agent_ind in self.agent_inds_of_team[team]:
                            detection_class = LIDAR_DETECTION_CLASS_MAP["teammate"]
                        else:
                            detection_class = LIDAR_DETECTION_CLASS_MAP["opponent"]
                    else:
                        raise Exception("Unknown lidar detection class.")

                    self.obj_ray_detection_states[team].append(detection_class)
                self.obj_ray_detection_states[team] = np.asarray(self.obj_ray_detection_states[team])

            ray_int_segments = []
            ray_int_seg_labels = []
            self.seg_label_type_to_inds = {(label[: label.find("_")] if label[-1].isnumeric() else label): [] for label in ray_int_label_names}

            # boundaries
            ray_int_segments.extend(
                [[*self.env_ll, *self.env_lr],
                 [*self.env_lr, *self.env_ur],
                 [*self.env_ur, *self.env_ul],
                 [*self.env_ul, *self.env_ll]]
            )
            ray_int_seg_labels.extend(4 * [self.ray_int_label_map["obstacle"]])
            self.seg_label_type_to_inds["obstacle"].extend(np.arange(4))

            # obstacles
            obstacle_segments = [
                segment.flatten() for obstacle in self.obstacles for segment in self._generate_segments_from_obstacles(obstacle, n_quad_segs) if not self._segment_on_border(segment)
            ]
            ray_int_seg_labels.extend(len(obstacle_segments) * [self.ray_int_label_map["obstacle"]])
            self.seg_label_type_to_inds["obstacle"].extend(np.arange(len(ray_int_segments), len(ray_int_segments) + len(obstacle_segments)))
            ray_int_segments.extend(obstacle_segments)

            # flags
            for i, _ in enumerate(self.flags):
                vertices = list(Point(0.0, 0.0).buffer(self.flag_radius, quad_segs=n_quad_segs).exterior.coords)[:-1]  # approximate circle with an octagon
                segments = [[*vertex, *vertices[(i + 1) % len(vertices)]] for i, vertex in enumerate(vertices)]
                ray_int_seg_labels.extend(len(segments) * [self.ray_int_label_map[f"flag_{i}"]])
                self.seg_label_type_to_inds["flag"].extend(np.arange(len(ray_int_segments), len(ray_int_segments) + len(segments)))
                ray_int_segments.extend(segments)

            # agents
            for agent_id in self.agents:
                vertices = list(Point(0.0, 0.0).buffer(self.agent_radius, quad_segs=n_quad_segs).exterior.coords)[:-1]  # approximate circle with an octagon
                segments = [[*vertex, *vertices[(i + 1) % len(vertices)]] for i, vertex in enumerate(vertices)]
                ray_int_seg_labels.extend(len(segments) * [self.ray_int_label_map[f"agent_{agent_id}"]])
                self.seg_label_type_to_inds["agent"].extend(np.arange(len(ray_int_segments), len(ray_int_segments) + len(segments)))
                ray_int_segments.extend(segments)

            # arrays
            self.ray_int_segments = np.array(ray_int_segments)
            self.ray_int_seg_labels = np.array(ray_int_seg_labels)

            # agent ray self intersection mask
            agent_int_seg_mask = np.ones((self.num_agents, len(self.ray_int_seg_labels)), dtype=bool)
            agent_seg_inds = self.seg_label_type_to_inds["agent"]

            for i in range(self.num_agents):
                seg_inds_start = i * self.n_circle_segments
                agent_int_seg_mask[i, agent_seg_inds[seg_inds_start : seg_inds_start + self.n_circle_segments]] = False

            self.agent_int_seg_mask = np.expand_dims(agent_int_seg_mask, axis=1)

        # Occupancy map
        if self.gps_env:
            self._generate_valid_start_poses(land_mask)

    def create_background_image(self):
        """ "Creates pygame surface with static objects for faster rendering."""
        pygame.font.init()  # needed to import pygame fonts

        if self.gps_env:
            pygame_background_img = pygame.surfarray.make_surface(np.transpose(self.background_img, (1, 0, 2))) #pygame assumes images are (h, w, 3)
            self.pygame_background_img = pygame.transform.scale(pygame_background_img, (self.screen_width, self.screen_height))

            # add attribution text
            img_attribution_font_size = max(8, round(0.35 * np.max(self.arena_buffer)))
            img_attribution_font = pygame.font.SysFont(None, img_attribution_font_size)
            img_attribution_text = img_attribution_font.render(self.background_img_attribution, True, "black")
            img_attribution_text_rect = img_attribution_text.get_rect()

            center_x = self.screen_width - (self.arena_buffer[1][0] + 2*self.boundary_width + 0.5*img_attribution_text_rect.w)

            if img_attribution_text_rect.h < self.arena_buffer[0][1]:
                center_y = self.screen_height - 0.5*self.arena_buffer[0][1]
            elif img_attribution_text_rect.h < self.arena_buffer[1][1]:
                center_y = 0.5*self.arena_buffer[1][1]
            else:
                center_y = self.screen_height - (self.arena_buffer[0][1] + 2*self.boundary_width + 0.5*img_attribution_text_rect.h)

            img_attribution_text_rect.center = [center_x, center_y]

            self.pygame_background_img.blit(img_attribution_text, img_attribution_text_rect)
        else:
            self.pygame_background_img = pygame.Surface((self.screen_width, self.screen_height))
            self.pygame_background_img.fill((255, 255, 255))

        # Draw boundary
        draw.line(
            self.pygame_background_img,
            (0, 0, 0),
            self.env_to_screen(self.env_ul),
            self.env_to_screen(self.env_ur),
            width=self.boundary_width,
        )
        draw.line(
            self.pygame_background_img,
            (0, 0, 0),
            self.env_to_screen(self.env_ll),
            self.env_to_screen(self.env_lr),
            width=self.boundary_width,
        )
        draw.line(
            self.pygame_background_img,
            (0, 0, 0),
            self.env_to_screen(self.env_ul),
            self.env_to_screen(self.env_ll),
            width=self.boundary_width,
        )
        draw.line(
            self.pygame_background_img,
            (0, 0, 0),
            self.env_to_screen(self.env_ur),
            self.env_to_screen(self.env_lr),
            width=self.boundary_width,
        )

        # Scrimmage line
        draw.line(
            self.pygame_background_img,
            (128, 128, 128),
            self.env_to_screen(self.scrimmage_coords[0]),
            self.env_to_screen(self.scrimmage_coords[1]),
            width=self.boundary_width,
        )

        # Obstacles
        for obstacle_type, geoms in self.obstacle_geoms.items():
            if obstacle_type == "circle":
                for i in range(geoms.shape[0]):
                    draw.circle(
                        self.pygame_background_img,
                        (0, 0, 0),
                        self.env_to_screen(geoms[i, 1:]),
                        radius=geoms[i, 0] * self.pixel_size,
                        width=self.boundary_width,
                    )
            else: # polygon obstacle
                for i in range(geoms.shape[0]):
                    draw.line(
                        self.pygame_background_img,
                        (0, 0, 0),
                        self.env_to_screen(geoms[i][0]),
                        self.env_to_screen(geoms[i][1]),
                        width=self.boundary_width,
                    )

        # Aquaticus field points
        if self.render_field_points and not self.gps_env:
            for v in self.config_dict["aquaticus_field_points"]:
                draw.circle(
                    self.pygame_background_img,
                    (128, 0, 128),
                    self.env_to_screen(self.config_dict["aquaticus_field_points"][v]),
                    radius=5,
                )

    def get_distance_between_2_points(self, start: np.ndarray, end: np.ndarray) -> float:
        """
        Convenience method for returning distance between two points.

        Args:
            start: Starting position to measure from
            end: Point to measure to
        Returns:
            The distance between `start` and `end`
        """
        return np.linalg.norm(np.asarray(start) - np.asarray(end))

    def _set_dones(self):
        """Check all of the end game conditions."""
        # Check if all flags of one team are captured
        if self.state["captures"][1] == self.max_score:
            self.dones["red"] = True
            self.dones["__all__"] = True
            self.message = "Red Wins! Blue Loses"

        elif self.state["captures"][0] == self.max_score:
            self.dones["blue"] = True
            self.dones["__all__"] = True
            self.message = "Blue Wins! Red Loses"

        elif self.current_time > self.max_time or np.isclose(self.current_time, self.max_time):
            self.dones["__all__"] = True
            if self.state["captures"][0] > self.state["captures"][1]:
                self.message = "Blue Wins! Red Loses"
            elif self.state["captures"][0] > self.state["captures"][1]:
                self.message = "Blue Wins! Red Loses"
            else:
                self.message = "Game Over. No Winner"

    def update_params(self, agent_id):
        """Note: assumes two teams, and one flag per team."""
        # Important Note: Be sure to deep copy anything other than plain-old-data, e.g.,
        # lists from self.state
        # Otherwise it will point to the same object and prev_params/params will be identical
        agent = self.players[agent_id]
        obs = self.state_to_obs(agent.id, False)

        team_idx = int(agent.team)
        other_team_idx = int(not team_idx)

        self.params[agent.id]["team"] = agent.team
        self.params[agent.id]["num_teammates"] = len(self.agents_of_team[team])
        self.params[agent.id]["num_opponents"] =  np.sum(
            [len(players) for other_team, players in self.agents_of_team.items() if int(other_team) != team_idx]
        ) 
        self.params[agent.id]["capture_radius"] = self.catch_radius
        self.params[agent.id]["agent_id"] = agent.id
        self.params[agent.id]["agent_oob"] = copy.deepcopy(self.state["agent_oob"])

        # Obstacle Distance/Bearing
        for i, obstacle in enumerate(self.state["dist_bearing_to_obstacles"][agent.id]):
            self.params[agent.id][f"obstacle_{i}_distance"] = obstacle[0]
            self.params[agent.id][f"obstacle_{i}_bearing"] = obstacle[1]

        # Game Events
        self.params[agent.id]["team_has_flag"] = self.state["team_has_flag"][team_idx]
        self.params[agent.id]["opponent_flag_pickup"] = self.state["team_has_flag"][other_team_idx]
        self.params[agent.id]["team_flag_capture"] = self.team_flag_capture[team_idx]
        self.params[agent.id]["opponent_flag_capture"] = self.team_flag_capture[other_team_idx]

        # Elements
        self.params[agent.id]["team_flag_home"] = self.get_distance_between_2_points(
                agent.pos, copy.deepcopy(self.state["flag_home"][team_idx])
            )
        self.params[agent.id]["team_flag_bearing"] = obs["own_home_bearing"]
        self.params[agent.id]["team_flag_distance"] = obs["own_home_distance"]
        self.params[agent.id]["opponent_flag_bearing"] = obs["opponent_home_bearing"]
        self.params[agent.id]["opponent_flag_distance"] = obs["opponent_home_distance"]

        # Agents
        self.params[agent.id]["num_players"] = self.num_agents
        self.params[agent.id]["speed"] = agent.speed
        self.params[agent.id]["tagging_cooldown"] = not agent.tagging_cooldown >= 10.0
        self.params[agent.id]["has_flag"] = agent.has_flag
        self.params[agent.id]["on_own_side"] = agent.on_own_side
        self.params[agent.id]["heading"] = agent.heading

        # Distances to boundaries
        self.params[agent.id]["wall_0_bearing"] = obs["wall_0_bearing"]
        self.params[agent.id]["wall_0_distance"] = obs["wall_0_distance"]
        self.params[agent.id]["wall_1_bearing"] = obs["wall_1_bearing"]
        self.params[agent.id]["wall_1_distance"] = obs["wall_1_distance"]
        self.params[agent.id]["wall_2_bearing"] = obs["wall_2_bearing"]
        self.params[agent.id]["wall_2_distance"] = obs["wall_2_distance"]
        self.params[agent.id]["wall_3_bearing"] = obs["wall_3_bearing"]
        self.params[agent.id]["wall_3_distance"] = obs["wall_3_distance"]
        self.params[agent.id]["wall_distances"] =  self._get_dists_to_boundary()[agent.id]
        self.params[agent.id]["agent_is_tagged"] = copy.deepcopy(self.state["agent_is_tagged"])
        self.params[agent.id]["agent_made_tag"] = copy.deepcopy(self.state["agent_made_tag"])
        
        # Add Teamate and Opponent Information
        own_team = agent.team
        other_team = Team.BLUE_TEAM if own_team == Team.RED_TEAM else Team.RED_TEAM

        for team in [own_team, other_team]:
            dif_agents = filter(lambda a: a.id != agent.id, self.agents_of_team[team])
            for i, dif_agent in enumerate(dif_agents):
                entry_name = f"teammate_{i}" if team == own_team else f"opponent_{i}"
                status = "teammate" if team == own_team else "opponent"
                # bearing relative to the bearing to you
                self.params[agent.id][f"{status}_{dif_agent.id}_bearing"] = obs[
                    (entry_name, "bearing")
                ]
                self.params[agent.id][f"{status}_{dif_agent.id}_distance"] = obs[
                    (entry_name, "distance")
                ]
                self.params[agent.id][f"{status}_{dif_agent.id}_relative_heading"] = (
                    obs[(entry_name, "relative_heading")]
                )
                self.params[agent.id][f"{status}_{dif_agent.id}_speed"] = obs[
                    (entry_name, "speed")
                ]
                self.params[agent.id][f"{status}_{dif_agent.id}_has_flag"] = obs[
                    (entry_name, "has_flag")
                ]
                self.params[agent.id][f"{status}_{dif_agent.id}_on_side"] = obs[
                    (entry_name, "on_side")
                ]
                self.params[agent.id][f"{status}_{dif_agent.id}_tagging_cooldown"] = (
                    obs[(entry_name, "tagging_cooldown")]
                )

    def compute_rewards(self, agent_id):
        if self.reward_config[agent_id] is None:
            return 0
        # Update Prev Params
        self.prev_params[agent_id] = copy.deepcopy(self.params[agent_id])
        # Update Params
        self.update_params(agent_id)
        if self.prev_params[agent_id] == {}:
            self.prev_params[agent_id] = copy.deepcopy(self.params[agent_id])
        # Get reward based on the passed in reward function
        return self.reward_config[agent_id](
            agent_id, self.params[agent_id], self.prev_params[agent_id]
        )

    def _reset_dones(self):
        """Resets the environments done indicators."""
        dones = {}
        dones["red"] = False
        dones["blue"] = False
        dones["__all__"] = False
        return dones

    def reset(self, seed=None, return_info=False, options: Optional[dict] = None):
        """
        Resets the environment so that it is ready to be used.

        Args:
            seed (optional): Starting seed.
            options (optional): Additonal options for resetting the environment:
                -"normalize": Whether or not to normalize observations and global state
                -"state_dict": self.state dictionary from a previous episode
                -"init_dict": partial state dictionary for initializing the environment with the following optional keys:
                    -'agent_position'*, 'agent_pos_unit'**,
                    -'agent_speed'*, 'agent_heading'*,
                    -'agent_has_flag'*, 'agent_is_tagged'*, 'agent_tagging_cooldown'*,
                    -'captures'***, 'tags'***, 'grabs'***

                      *Note 1: These variables can either be specified as a dict with agent id's as keys, in which case it is not
                               required to specify variable-specific information for each agent and _generate_agent_starts() will
                               be used to generate unspecified information, or as an array, which must be be of length self.num_agents
                               and the indices of the entries must match the indices of the corresponding agents' ids in self.agents

                     **Note 2: 'agent_pos_unit' can be either "m" (meters relative to origin), "wm_xy" (web mercator xy),
                               or "ll" (lat-lon) when self.gps_env is True, and can only be "m" (meters relative to origin)
                               for default (non-gps) environment. If not specified, 'agent_position' will be assumed to be
                               relative to the environment origin (bottom left) and in the default environment units
                               (these can be found by checking self.env_bounds_unit after initializing the environment)

                    ***Note 3: These variables can either be specified as a dict with teams (from the Team class in structs.py) as keys,
                               in which case it is not required to specify variable-specific information for each team and variables will
                               be set to 0 for unspecified teams, or as an array, which must be of length self.agents_of_team and the indides
                               of the entries must match the indices of the corresponding teams' ids in self.agents_of_team
        """
        if seed is not None:
            self.seed(seed=seed)

        if return_info:
            raise DeprecationWarning(
                "return_info has been deprecated by PettingZoo -- https://github.com/Farama-Foundation/PettingZoo/pull/890"
            )

        if options is not None:
            self.normalize = options.get("normalize", config_dict_std["normalize"])
            state_dict = options.get("state_dict", None)
            init_dict = options.get("init_dict", None)
            if state_dict != None and init_dict != None:
                raise Exception("Cannot reset environment with both state_dict and init_dict. Choose either/or.")
        else:
            state_dict = None
            init_dict = None

        if state_dict != None:
            # reset env from state_dict (a self.state value from a previous episode)
            # note: state_dict should be produced by the same or equivalent instance
            # of the Pyquaticus class, otherwise the obervations may be inconsistent
            if self.reset_count == 0:
                raise Exception(
                    "Resetting from state_dict should only be done for environment that has been previously reset"
                )
            self.state = copy.deepcopy(state_dict)
            self._set_player_attributes_from_state()
            self._set_flag_attributes_from_state()
            for i, player in enumerate(self.players.values()):
                player.state = self.state['agent_dynamics'][i]
        else:
            if init_dict != None:
                self._set_state_from_init_dict(init_dict)
            else:
                flag_homes = list(self.flag_homes.values())
                agent_positions, agent_spd_hdg, agent_on_sides = self._generate_agent_starts(flag_homes=flag_homes)

                self.state = {
                    "agent_position":            agent_positions,
                    "prev_agent_position":       copy.deepcopy(agent_positions),
                    "agent_speed":               agent_spd_hdg[:, 0],
                    "agent_heading":             agent_spd_hdg[:, 1],
                    "agent_on_sides":            agent_on_sides,
                    "agent_oob":                 np.zeros(self.num_agents, dtype=bool), #if this agent is out of bounds
                    "agent_has_flag":            np.zeros(self.num_agents, dtype=bool),
                    "agent_is_tagged":           np.zeros(self.num_agents, dtype=bool), #if this agent is tagged
                    "agent_made_tag":            np.array([None] * self.num_agents), #whether this agent tagged something at the current timestep (will be index of tagged agent if so)
                    "agent_tagging_cooldown":    np.array([self.tagging_cooldown] * self.num_agents),
                    "dist_bearing_to_obstacles": {agent_id: np.zeros((len(self.obstacles), 2)) for agent_id in self.players},
                    "flag_home":                 np.array(flag_homes),
                    "flag_position":             np.array(flag_homes),
                    "flag_taken":                np.zeros(len(self.flags), dtype=bool),
                    "team_has_flag":             np.zeros(len(self.agents_of_team), dtype=bool), #whether a member of this team has a flag of the other team's
                    "captures":                  np.zeros(len(self.agents_of_team)), #number of flag captures made by this team
                    "tags":                      np.zeros(len(self.agents_of_team)), #number of tags made by this team
                    "grabs":                     np.zeros(len(self.agents_of_team)), #number of flag grabs made by this team
                }

            # set player and flag attributes
            self._set_player_attributes_from_state()
            self._set_flag_attributes_from_state()
            for player in self.players.values():
                player.reset() #reset agent-specific dynamics (not common to all agents)
            
            self.state['agent_dynamics'] = np.array([player.state for player in self.players.values()])

            #run event checks
<<<<<<< HEAD
            self._check_flag_pickups_vectorized() if self.team_size >= 7 else self._check_flag_pickups()
            self._check_agent_made_tag_vectorized() if self.team_size >= 14 else self._check_agent_made_tag()
            self._check_untag_vectorized() if self.team_size >= 5 else self._check_untag()
=======
            #TODO: re-profile how fast the new vectorized and unvectorized functions run to adjust switchoff point
            self._check_flag_pickups_vectorized() if self.team_size >= 40 else self._check_flag_pickups()
            self._check_agent_made_tag_vectorized() if self.team_size >= 10 else self._check_agent_made_tag()
            self._check_untag_vectorized() if self.team_size >= 10 else self._check_untag()
>>>>>>> 380d1e73
            #note 1: _check_oob is not currently necessary b/c initializtion does not allow 
            #for out-of-bounds, and state_dict initialization will have up-to-date out-of-bounds info.

            #note 2: _check_flag_captures is not currently necessary b/c initialization does not allow
            #for starting with flag on-sides and state_dict initialization would not start with capture
            #(it would have been detected in the step function checks).

            # team wall orientation
            self._determine_team_wall_orient()

            # obstacles
            self._get_dist_bearing_to_obstacles()

            # lidar
            if self.lidar_obs:
                # reset lidar readings
                self.state["lidar_labels"] = dict()
                self.state["lidar_ends"] = dict()
                self.state["lidar_distances"] = dict()

                for agent_id in self.players:
                    self.state["lidar_labels"][agent_id] = np.zeros(self.num_lidar_rays, dtype='int8')
                    self.state["lidar_ends"][agent_id] = np.zeros((self.num_lidar_rays, 2))
                    self.state["lidar_distances"][agent_id] = np.zeros(self.num_lidar_rays)
                    self._update_lidar()

                for team in self.agents_of_team:
                    for label_name, label_idx in self.ray_int_label_map.items():
                        if label_name.startswith("agent"):
                            #reset agent lidar detection states (not tagged and do not have flag)
                            if int(label_name[6:]) in self.agent_inds_of_team[team]:
                                self.obj_ray_detection_states[team][label_idx] = LIDAR_DETECTION_CLASS_MAP["teammate"]
                            else:
                                self.obj_ray_detection_states[team][label_idx] = LIDAR_DETECTION_CLASS_MAP["opponent"]

            # observation history
            self.state["obs_hist_buffer"] = dict()
            reset_obs = {agent_id: self.state_to_obs(agent_id, self.normalize) for agent_id in self.players}
            for agent_id in self.players:
                self.state["obs_hist_buffer"][agent_id] = np.array(self.hist_buffer_len * [reset_obs[agent_id]])

            # global state history
            reset_global_state = self.state_to_global_state(self.normalize)
            self.state["global_state_hist_buffer"] = np.array(self.hist_buffer_len * [reset_global_state])

        self.message = ""
        self.current_time = 0
        self.reset_count += 1
        self.dones = self._reset_dones()
        self.team_flag_capture = [False for _ in Team] #this is False except at the timestep that the flag is captured

        # Rendering
        if self.render_mode:
            if self.render_saving:
                self.render_buffer = []
            if self.render_traj_mode:
                self.traj_render_buffer = {agent_id: {"traj": [], "agent": [], "history": []} for agent_id in self.players}

            self.render_ctr = 0
            self._render()

        # Observations
        if self.hist_len > 1:
            obs = {agent_id: self.state["obs_hist_buffer"][agent_id][self.hist_buffer_inds] for agent_id in self.players}
        else:
            obs = {agent_id: self.state["obs_hist_buffer"][agent_id][0] for agent_id in self.players}

        # Info
        if self.hist_len > 1:
            info = {"global_state": self.state["global_state_hist_buffer"][self.hist_buffer_inds]}
        else:
            info = {"global_state": self.state["global_state_hist_buffer"][0]}

        return obs, info


    def _set_state_from_init_dict(self, init_dict: dict):
        """
        Args:
            "init_dict": partial state dictionary for initializing the environment with the following optional keys:
                -'agent_position'*, 'agent_pos_unit'**,
                -'agent_speed'*, 'agent_heading'*,
                -'agent_has_flag'*, 'agent_is_tagged'*, 'agent_tagging_cooldown'*,
                -'captures'***, 'tags'***, 'grabs'***

                  *Note 1: These variables can either be specified as a dict with agent id's as keys, in which case it is not
                           required to specify variable-specific information for each agent and _generate_agent_starts() will
                           be used to generate unspecified information, or as an array, which must be be of length self.num_agents
                           and the indices of the entries must match the indices of the corresponding agents' ids in self.agents

                 **Note 2: 'agent_pos_unit' can be either "m" (meters relative to origin), "wm_xy" (web mercator xy),
                           or "ll" (lat-lon) when self.gps_env is True, and can only be "m" (meters relative to origin)
                           for default (non-gps) environment. If not specified, 'agent_position' will be assumed to be
                           relative to the environment origin (bottom left) and in the default environment units
                           (these can be found by checking self.env_bounds_unit after initializing the environment)

                ***Note 3: These variables can either be specified as a dict with teams (from the Team class in structs.py) as keys,
                           in which case it is not required to specify variable-specific information for each team and variables will
                           be set to 0 for unspecified teams, or as an array, which must be of length self.agents_of_team and the indides
                           of the entries must match the indices of the corresponding teams' ids in self.agents_of_team

        Note 4: assumes two teams, and one flag per team.
        """
        ### Setup order of state dictionary ###
        flag_homes = list(self.flag_homes.values())

        self.state = {
            "agent_position":            None, #to be set with init_dict and _generate_agent_starts()
            "prev_agent_position":       None, #to be set with init_dict and _generate_agent_starts()
            "agent_speed":               None, #to be set with init_dict and _generate_agent_starts()
            "agent_heading":             None, #to be set with init_dict and _generate_agent_starts()
            "agent_on_sides":            np.zeros(self.num_agents, dtype=bool),
            "agent_oob":                 np.zeros(self.num_agents, dtype=bool), 
            "agent_has_flag":            np.zeros(self.num_agents, dtype=bool),
            "agent_is_tagged":           np.zeros(self.num_agents, dtype=bool),
            "agent_made_tag":            np.array([None] * self.num_agents),
            "agent_tagging_cooldown":    np.array([self.tagging_cooldown] * self.num_agents),
            "dist_bearing_to_obstacles": {agent_id: np.zeros((len(self.obstacles), 2)) for agent_id in self.players},
            "flag_home":                 np.array(flag_homes),
            "flag_position":             np.array(flag_homes),
            "flag_taken":                np.zeros(len(self.flags), dtype=bool),
            "team_has_flag":             np.zeros(len(self.agents_of_team), dtype=bool),
            "captures":                  np.zeros(len(self.agents_of_team)),
            "tags":                      np.zeros(len(self.agents_of_team)),
            "grabs":                     np.zeros(len(self.agents_of_team))
        }

        ### Set Agents ###
        ## setup agent pos unit ##
        if "agent_position" in init_dict:
            agent_pos_unit = init_dict.get('agent_pos_unit', None)
<<<<<<< HEAD
            if agent_pos_unit is not None:
                if self.gps_env:
                    if not (agent_pos_unit == "ll" or agent_pos_unit == "wm_xy"):
=======
            if agent_pos_unit is None:   
                agent_pos_unit = self.env_bounds_unit
            else:
                if self.gps_env:
                    if not (agent_pos_unit == "ll" or agent_pos_unit == "wm_xy" or agent_pos_unit == "m"):
>>>>>>> 380d1e73
                        raise Exception(
                            f"Unrecognized agent_pos_unit: '{agent_pos_unit}'. Choose from 'll', 'wm_xy', or 'm' when self.gps_env is True"
                        )
                else:
                    if agent_pos_unit != "m":
                        raise Exception(
                            "Agent poses must be specified in meters relative to the origin ('m') when self.gps_env is False"
                        )

        ## get position, speed, and heading from init_dict ##
        agent_pos_dict = {}
        agent_spd_dict = {}
        agent_hdg_dict = {}

        for state_var in ["agent_position", "agent_speed", "agent_heading"]:
            if state_var in init_dict:
                if (
                    isinstance(init_dict[state_var], (list, tuple, np.ndarray)) and
                    len(init_dict[state_var]) != self.num_agents
                ):
                    raise Exception(f"{state_var} {str(type(state_var))[8:-2]} must be be of length self.num_agents with entries matching order of self.agents")
                else:
                    for i, agent_id in enumerate(self.agents):
                        if isinstance(init_dict[state_var], (list, tuple, np.ndarray)):
                            val = init_dict[state_var][i]
                        else: 
                            val = init_dict.get(state_var).get(agent_id, None)
                            if val == None:
                                continue

                        val = copy.deepcopy(val)

                        # position
                        if state_var == "agent_position":
                            if self.gps_env:
                                if agent_pos_unit == "ll":
                                    val = np.asarray(mt.xy(val[1], val[0]))
                                    val = wrap_mercator_x_dist(val - self.env_bounds[0])
                                elif agent_pos_unit == "wm_xy":
                                    val = wrap_mercator_x_dist(val - self.env_bounds[0])
                                else:
                                    val = np.asarray(val) / self.meters_per_mercator_xy
                            agent_pos_dict[agent_id] = val
                        # speed
                        elif state_var == "agent_speed":
                            agent_spd_dict[agent_id] = val
                        # heading
                        else:
                            agent_hdg_dict[agent_id] = val

        ## has_flag, flag_taken, team_has_flag ##
        if "agent_has_flag" in init_dict:
            if isinstance(init_dict['agent_has_flag'], (list, tuple, np.ndarray)):
                if len(init_dict['agent_has_flag']) == self.num_agents:
                    self.state['agent_has_flag'] = init_dict['agent_has_flag']
                else:
                    raise Exception("agent_has_flag array must be be of length self.num_agents with entries matching order of self.agents")
            else:
                for i, player in enumerate(self.players.values()):
                    self.state['agent_has_flag'][i] = init_dict.get('agent_has_flag').get(player.id, 0)

            # check for contradiction with number of flags
            for team, agent_inds in self.agent_inds_of_team.items():
                n_agents_have_flag = np.sum(self.state["agent_has_flag"][agent_inds])
                if n_agents_have_flag > (len(self.agents_of_team) - 1):
                    #note: assumes two teams, and one flag per team
                    raise Exception(f"Team {team} has {n_agents_have_flag} agents with a flag and there should not be more than {len(self.agents_of_team) - 1}")

            # set flag_taken and team_has_flag
            for i, player in enumerate(self.players.values()):
                if self.state['agent_has_flag'][i]:
                    #note: assumes two teams, and one flag per team
                    team_idx = int(player.team)
                    other_team_idx = int(not team_idx)

                    self.state['flag_taken'][other_team_idx] = 1
                    self.state['team_has_flag'][team_idx] = 1

        ## set agent positions and flag positions now that flag pickups have been initialized ##
        flag_homes_not_picked_up = [flag_home for i, flag_home in enumerate(flag_homes) if not self.state['flag_taken'][i]]

        agent_positions, agent_spd_hdg, agent_on_sides = self._generate_agent_starts(
            flag_homes=flag_homes_not_picked_up,
            agent_pos_dict=agent_pos_dict,
            agent_spd_dict=agent_spd_dict,
            agent_hdg_dict=agent_hdg_dict,
            agent_has_flag=self.state['agent_has_flag']
        )
        self.state['agent_position'] = agent_positions
        self.state['prev_agent_position'] = copy.deepcopy(agent_positions)

        ## set agent_speed, agent_heading, and agent_on_sides ##
        self.state['agent_speed'] = agent_spd_hdg[:, 0]
        self.state['agent_heading'] = agent_spd_hdg[:, 1]
        self.state['agent_on_sides'] = agent_on_sides

        ## agent_is_tagged and agent_tagging_cooldown ##
        for state_var in ["agent_is_tagged", "agent_tagging_cooldown"]:
            if state_var in init_dict:
                if isinstance(init_dict[state_var], (list, tuple, np.ndarray)):
                    if len(init_dict[state_var]) == self.num_agents:
                        self.state[state_var] = init_dict[state_var]
                    else:
                        raise Exception(
                            f"{state_var} array must be be of length {self.num_agents} with entries matching order of self.agents"
                        )
                else:
                    for i, agent_id in enumerate(init_dict[state_var]):
                        self.state[state_var][i] = init_dict[state_var][agent_id]

        ## captures, tags, and grabs ##
        for state_var in ["captures", "tags", "grabs"]:
            if state_var in init_dict:
                if isinstance(init_dict[state_var], (list, tuple, np.ndarray)):
                    num_teams = len(self.agents_of_team)
                    if len(init_dict[state_var]) == num_teams:
                        self.state[state_var] = init_dict[state_var]
                    else:
                        raise Exception(
                            f"{state_var} array must be be of length f{num_teams} with entries matching order of self.agents_of_team"
                        )
                else:
                    for i, team in enumerate(init_dict[state_var]):
                        self.state[state_var][i] = init_dict[state_var][team]


    def _set_player_attributes_from_state(self):
        for i, player in enumerate(self.players.values()):
            player.pos = self.state["agent_position"][i]
            player.prev_pos = self.state["prev_agent_position"][i]
            player.speed = self.state["agent_speed"][i]
            player.heading = self.state["agent_heading"][i]
            player.has_flag = self.state["agent_has_flag"][i]
            player.on_own_side = self.state["agent_on_sides"][i]
            player.tagging_cooldown = self.state["agent_tagging_cooldown"][i]
            player.is_tagged = self.state["agent_is_tagged"][i]
            player.oob = self.state["agent_oob"][i]

    def _set_flag_attributes_from_state(self):
        for flag in self.flags:
            team_idx = int(flag.team)
            flag.home = self.state['flag_home'][team_idx]
            flag.pos = self.state['flag_position'][team_idx]

    def _generate_agent_starts(
        self,
        flag_homes: Union[list, np.ndarray],
        agent_pos_dict: Optional[dict] = None,
        agent_spd_dict: Optional[dict] = None,
        agent_hdg_dict: Optional[dict] = None,
        agent_has_flag: Optional[np.ndarray] = None
    ):
        """
        Generates starting positions, speeds, and headings for all players.
        Note: assumes two teams, and one flag per team.

        Args:
            flag_homes: The home location of all flags that are not picked up
            agent_pos_dict: positions of a subset of the agents with id's as keys
            agent_spd_dict: speeds of a subset of the agents with id's as keys
            agent_hdg_dict: headings of a subset of the agents with id's as keys

        Returns
        -------
            Initial player positions
            Initial player orientations
            Initial player velocities
            Initial player on_sides bools
        """
        if agent_pos_dict is None:
            agent_pos_dict = {}
        if agent_spd_dict is None:
            agent_spd_dict = {}
        if agent_hdg_dict is None:
            agent_hdg_dict = {}
        if agent_has_flag is None:
            agent_has_flag = np.zeros(self.num_agents, dtype=bool)

        agent_positions = [pos for pos in agent_pos_dict.values()] #for vectorized calculations
        agent_on_sides = []

        ### prep valid start poses tracker for gps environment ###
        if self.gps_env:
            if self.default_init:
                valid_init_pos_inds = {
                    team: [i for i in range(len(self.valid_team_init_poses[int(team)]))] for team in self.agents_of_team
                }
            else:
                valid_init_pos_inds = [i for i in range(len(self.valid_init_poses))]

        ### initialize agents ###
        for i, player in enumerate(self.players.values()):
            team_idx = int(player.team)
            other_team_idx = int(not team_idx)

            ## position ##
            if player.id not in agent_pos_dict:
                if self.gps_env:
                    valid_pos = False
                    while not valid_pos:
                        if agent_has_flag[i]:
                            pos = random.choice(self.valid_team_init_poses[other_team_idx])
                        elif self.default_init:
                            start_pos_idx = np.random.choice(valid_init_pos_inds[player.team])
                            valid_init_pos_inds[player.team].remove(start_pos_idx)
                            pos = self.valid_team_init_poses[team_idx][start_pos_idx]
                        else:
                            start_pos_idx = np.random.choice(valid_init_pos_inds)
                            valid_init_pos_inds.remove(start_pos_idx)
                            pos = self.valid_init_poses[start_pos_idx]

                        #check if valid pos
                        valid_pos, _ = self._check_valid_pos(pos, agent_positions, flag_homes)
                else:
                    if agent_has_flag[i]:
                        valid_pos = False
                        while not valid_pos:
                            pos = np.random.choice((-1,1), size=2) * np.random.rand(2) * (self.env_size/2 - self.agent_radius) + self.env_size/2
                            valid_pos = self._check_valid_pos(pos, agent_positions, flag_homes)[0] and not self._check_on_sides(pos, player.team)
                    elif self.default_init:
                        flag_home = self.flag_homes[player.team]
                        closest_scrim_line_point = closest_point_on_line(*self.scrimmage_coords, flag_home)
                        halfway_point = (flag_home + closest_scrim_line_point)/2

                        mag, _ = vec_to_mag_heading(halfway_point - flag_home)
                        if mag < self.flag_keepout_radius:
                            raise Exception("Flag is too close to scrimmage line.")

                        spawn_line_env_intersection_1 = self._get_polygon_intersection(halfway_point, self.scrimmage_vec, self.env_corners)[1]
                        spawn_line_env_intersection_2 = self._get_polygon_intersection(halfway_point, -self.scrimmage_vec, self.env_corners)[1]
                        spawn_line_mag = np.linalg.norm(spawn_line_env_intersection_1 - spawn_line_env_intersection_2)
                        spawn_line_unit_vec = (spawn_line_env_intersection_2 - spawn_line_env_intersection_1)/spawn_line_mag

                        agent_idx_within_team = np.where(self.agent_ids_of_team[player.team] == player.id)[0] + 1
                        pos = spawn_line_env_intersection_1 + (spawn_line_mag * agent_idx_within_team/(self.team_size + 1)) * spawn_line_unit_vec

                        pos[0] = max(self.agent_radius, min(self.env_size[0] - self.agent_radius, pos[0])) #project out-of-bounds pos back into the environment
                        pos[1] = max(self.agent_radius, min(self.env_size[1] - self.agent_radius, pos[1])) #project out-of-bounds pos back into the environment

                        valid_pos = self._check_valid_pos(pos, agent_positions, flag_homes)[0] and self._check_on_sides(pos, player.team)
                        while not valid_pos:
                            pos = np.random.choice((-1,1), size=2) * np.random.rand(2) * (self.env_size/2 - self.agent_radius) + self.env_size/2
                            valid_pos = self._check_valid_pos(pos, agent_positions, flag_homes)[0] and self._check_on_sides(pos, player.team)
                    else:
                        valid_pos = False
                        while not valid_pos:
                            pos = np.random.choice((-1,1), size=2) * np.random.rand(2) * (self.env_size/2 - self.agent_radius) + self.env_size/2
                            valid_pos, _ = self._check_valid_pos(pos, agent_positions, flag_homes)
                # save pos
                agent_positions.append(pos)
                agent_pos_dict[player.id] = pos
            else:
                # check if specified initial pos is in collision
                valid_pos, collision_type = self._check_valid_pos(agent_pos_dict[player.id], [], flag_homes) #does not check for collisions with agents
                if not valid_pos:
                    raise Exception(
                        f"Specified initial pos ({agent_pos_dict[player.id]}) for agent {player.id} is in collision with environment object type '{collision_type}'"
                    )

                # if applicable, check that agent with flag is not on-sides
                if agent_has_flag[i] and self._check_on_sides(agent_pos_dict[player.id], player.team):
                    raise Exception(
                        f"Agent {player.id} was specified as having a flag, but its specified initial pos ({agent_pos_dict[player.id]}) is on-sides. This combination is not allowed."
                    )

            # pos variable for picked up flag (if applicable), as well as heading and on-sides calculations
            pos = agent_pos_dict[player.id]
            
            ## picked up flag (if any) ##
            if agent_has_flag[i]:
                self.state['flag_position'][other_team_idx] = copy.deepcopy(pos)
            
            ## speed ##
            if player.id not in agent_spd_dict:
                if self.default_init:
                    speed = 0.0
                else:
                    speed = self.max_speeds[player.id] * np.random.rand()
                
                # save speed
                agent_spd_dict[player.id] = speed
            
            ## heading ##
            if player.id not in agent_hdg_dict:
                if self.default_init:
                    closest_scrim_line_point = closest_point_on_line(*self.scrimmage_coords, pos)
                    _, heading = vec_to_mag_heading(closest_scrim_line_point - pos)
                else:
                    heading = 360 * np.random.rand() - 180
                
                # save heading
                agent_hdg_dict[player.id] = heading

            ## on-sides ##
            agent_on_sides.append(self._check_on_sides(pos, player.team))

        ### convert dicts to array in the order of self.agents (which matches self.players) ###
        agent_positions = []
        agent_spd_hdg = []
        for agent_id in self.agents:
            agent_positions.append(agent_pos_dict[agent_id])
            agent_spd_hdg.append((agent_spd_dict[agent_id], agent_hdg_dict[agent_id]))

        return np.array(agent_positions), np.array(agent_spd_hdg), np.array(agent_on_sides, dtype=bool)

    def _check_valid_pos(self, new_pos, agent_positions, flag_homes):
        """
        Returns
        -------
            collision type: string or None
            collision bool
        """
        new_pos = np.asarray(new_pos)
        agent_positions = np.asarray(agent_positions)
        flag_homes = np.asarray(flag_homes)

        #agents
        if len(agent_positions) > 0:
            ag_distance = np.linalg.norm(agent_positions - new_pos, axis=-1)
            if np.any(ag_distance <= 2*self.agent_radius):
                return False, "agent"

        #flags
        flag_distance = np.linalg.norm(flag_homes - new_pos, axis=-1)
        if np.any(flag_distance <= self.flag_keepout_radius):
            return False, "flag"

        #obstacles
        ## TODO: add check to make sure agent isn't spawned inside an obstacle
        if detect_collision(new_pos, self.agent_radius, self.obstacle_geoms):
            return False, "obstacle"

        #out-of-bounds
        if not np.all((self.agent_radius < new_pos) & (new_pos < (self.env_size - self.agent_radius))):
            return False, "oob"

        return True, None

    def _get_dists_to_boundary(self):
        """
        Returns a list of numbers of length self.num_agents
        where each number is the corresponding agents min distance to a boundary wall.
        """
        distances_to_walls = defaultdict(dict)
        for player in self.players.values():
            i = player.id
            x_pos = player.pos[0]
            y_pos = player.pos[1]

            distances_to_walls[i]["left_dist"] = x_pos
            distances_to_walls[i]["right_dist"] = self.env_size[0] - x_pos
            distances_to_walls[i]["bottom_dist"] = y_pos
            distances_to_walls[i]["top_dist"] = self.env_size[1] - y_pos

        return distances_to_walls

    def _get_dists_between_agents(self):
        """Returns dictionary of distances between agents indexed by agent numbers."""
        agt_to_agt_vecs = {}

        for player in self.players.values():
            i = player.id
            agt_to_agt_vecs[i] = {}
            i_pos = player.pos
            for other_player in self.players.values():
                j = other_player.id
                j_pos = other_player.pos
                agt_to_agt_vecs[i][j] = [j_pos[0] - i_pos[0], j_pos[1] - i_pos[1]]

        return agt_to_agt_vecs

    def _get_dist_to_flags(self):
        """Returns a dictionary mapping observation keys to 2d arrays."""
        flag_vecs = {}

        for player in self.players.values():
            flag_vecs[player.id] = {}
            team_idx = int(player.team)
            i_pos = player.pos
            proFlag_pos = self.flags[team_idx].pos
            retFlag_pos = self.flags[int(not team_idx)].pos
            flag_vecs[player.id]["own_home_dist"] = [proFlag_pos[0] - i_pos[0], proFlag_pos[1] - i_pos[1]]
            flag_vecs[player.id]["opponent_home_dist"] = [
                retFlag_pos[0] - i_pos[0],
                retFlag_pos[1] - i_pos[1],
            ]

        return flag_vecs

    def _get_dist_bearing_to_obstacles(self):
        """Computes the distance and heading from each player to each obstacle"""
        dist_bearing_to_obstacles = dict()
        for player in self.players.values():
            player_pos = player.pos
            player_dists_to_obstacles = list()
            for obstacle in self.obstacles:
                # TODO: vectorize
                dist_to_obstacle = obstacle.distance_from(player_pos, radius=self.agent_radius, heading=player.heading)
                player_dists_to_obstacles.append(dist_to_obstacle)
            dist_bearing_to_obstacles[player.id] = player_dists_to_obstacles
        self.state["dist_bearing_to_obstacles"] = dist_bearing_to_obstacles

    def _build_base_env_geom(
        self,
        env_bounds,
        flag_homes,
        scrimmage_coords,
        env_bounds_unit: str,
        flag_homes_unit: str,
        scrimmage_coords_unit: str,
        agent_radius: float,
        flag_radius: float,
        flag_keepout_radius: float,
        catch_radius: float,
        lidar_range: float,
    ):
        #### Basic Checks ####
        ### auto env_bounds and flag_homes ###
        if self._is_auto_string(env_bounds) and (
            self._is_auto_string(flag_homes[Team.BLUE_TEAM])
            or self._is_auto_string(flag_homes[Team.RED_TEAM])
        ):
            raise Exception(
                "Either env_bounds or blue AND red flag homes must be set in config_dict (cannot both be 'auto')"
            )
        ### flag_homes ###

        if self.gps_env:
            ### environment bounds ###
            if self._is_auto_string(env_bounds):
                flag_home_blue = np.asarray(flag_homes[Team.BLUE_TEAM])
                flag_home_red = np.asarray(flag_homes[Team.RED_TEAM])

                if flag_homes_unit == "m":
                    raise Exception(
                        "Flag homes must be specified in absolute coordinates (lat/long or web mercator xy) to auto-generate gps environment bounds."
                    )
                elif flag_homes_unit == "ll":
                    # convert flag poses to web mercator xy
                    flag_home_blue = np.asarray(mt.xy(*flag_home_blue[-1::-1]))
                    flag_home_red = np.asarray(mt.xy(*flag_home_red[-1::-1]))

                flag_vec = wrap_mercator_x(flag_home_blue - flag_home_red)
                flag_distance = np.linalg.norm(flag_vec)

                if flag_distance == 0:
                    raise Exception(
                        "Flag homes of opposite teams cannot be in the same location."
                    )

                flag_unit_vec = flag_vec / flag_distance
                flag_perp_vec = np.array([-flag_unit_vec[1], flag_unit_vec[0]])

                # check if bounds will wrap more than once around the world
                env_width = (
                    np.abs(flag_vec[0]) +
                    (flag_distance/6) * np.abs(flag_unit_vec[0]) +
                    (flag_distance/3) * np.abs(flag_perp_vec[0])
                )
                if env_width > 2*EPSG_3857_EXT_X:
                    raise Exception(
                        "Automatic construction of environment bounds based on flag poses failed. \
Desired environment width is greater than earth's equatorial diameter."
                    )

                # assuming default aquaticus field size ratio drawn on web mercator, these bounds will contain it
                bounds_pt1 = flag_home_blue + (flag_distance/6) * flag_unit_vec + (flag_distance/3) * flag_perp_vec
                bounds_pt2 = flag_home_blue + (flag_distance/6) * flag_unit_vec + (flag_distance/3) * -flag_perp_vec
                bounds_pt3 = flag_home_red + (flag_distance/6) * -flag_unit_vec + (flag_distance/3) * flag_perp_vec
                bounds_pt4 = flag_home_red + (flag_distance/6) * -flag_unit_vec + (flag_distance/3) * -flag_perp_vec
                bounds_points = wrap_mercator_x([bounds_pt1, bounds_pt2, bounds_pt3, bounds_pt4])

                # determine bounds
                if np.sign(flag_vec[0]) == 1:
                    # blue flag on right
                    if np.sign(flag_vec[1]) == 1:
                        xmin = bounds_points[2][0]
                        xmax = bounds_points[1][0]
                    elif np.sign(flag_vec[1]) == -1:
                        xmin = bounds_points[3][0]
                        xmax = bounds_points[0][0]
                    else:
                        xmin = bounds_points[2][0]
                        xmax = bounds_points[0][0]
                elif np.sign(flag_vec[0]) == -1:
                    # red flag on right
                    if np.sign(flag_vec[1]) == 1:
                        xmin = bounds_points[0][0]
                        xmax = bounds_points[3][0]
                    elif np.sign(flag_vec[1]) == -1:
                        xmin = bounds_points[1][0]
                        xmax = bounds_points[2][0]
                    else:
                        xmin = bounds_points[0][0]
                        xmax = bounds_points[2][0]
                else:
                    # blue flag x == red flag x
                    if np.sign(flag_vec[1]) == 1:
                        #blue flag on top
                        xmin = bounds_points[0][0]
                        xmax = bounds_points[1][0]
                    else:
                        #red flag on top
                        xmin = bounds_points[1][0]
                        xmax = bounds_points[0][0]

                env_bounds = np.zeros((2, 2))
                env_bounds[0][0] = xmin #left x bound
                env_bounds[1][0] = xmax #right y bound
                env_bounds[0][1] = np.min(bounds_points[:, 1]) #lower y bound
                env_bounds[1][1] = np.max(bounds_points[:, 1]) #upper y bound
            else:
                env_bounds = np.asarray(env_bounds)

                if env_bounds_unit == "m":
                    # check for exceptions
                    if (
                        self._is_auto_string(flag_homes[Team.BLUE_TEAM])
                        or self._is_auto_string(flag_homes[Team.RED_TEAM])
                        or flag_homes_unit == "m"
                    ):
                        raise Exception(
                            "Flag locations must be specified in absolute coordinates (lat/long or web mercator xy) \
when gps environment bounds are specified in meters"
                        )

                    if len(env_bounds.shape) == 1:
                        env_bounds = np.array([
                            (0.0, 0.0),
                            env_bounds
                        ])
                    else:
                        raise Exception(
                            "Environment bounds in meters should be given as [xmax, ymax]"
                        )

                    if np.any(env_bounds[1] == 0.0):
                        raise Exception(
                            "Environment max bounds must be > 0 when specified in meters"
                        )

                    # get flag midpoint
                    flag_home_blue = np.asarray(flag_homes[Team.BLUE_TEAM])
                    flag_home_red = np.asarray(flag_homes[Team.RED_TEAM])

                    if flag_homes_unit == "wm_xy":
                        flag_home_blue = np.flip(_sm2ll(*flag_home_blue))
                        flag_home_red = np.flip(_sm2ll(*flag_home_red))

                    geodict_flags = Geodesic.WGS84.Inverse(
                        lat1=flag_home_blue[0],
                        lon1=flag_home_blue[1],
                        lat2=flag_home_red[0],
                        lon2=flag_home_red[1]
                    )
                    geodict_flag_midpoint = Geodesic.WGS84.Direct(
                        lat1=flag_home_blue[0],
                        lon1=flag_home_blue[1],
                        azi1=geodict_flags["azi1"],
                        s12=geodict_flags["s12"]/2
                    )
                    flag_midpoint = (
                        geodict_flag_midpoint["lat2"],
                        geodict_flag_midpoint["lon2"]
                    )

                    # vertical bounds
                    env_top = Geodesic.WGS84.Direct(
                        lat1=flag_midpoint[0],
                        lon1=flag_midpoint[1],
                        azi1=0,  # degrees
                        s12=env_bounds[1][1]/2
                    )["lat2"]
                    env_bottom = Geodesic.WGS84.Direct(
                        lat1=flag_midpoint[0],
                        lon1=flag_midpoint[1],
                        azi1=180,  # degrees
                        s12=env_bounds[1][1]/2
                    )["lat2"]

                    # horizontal bounds
                    geoc_lat = np.arctan(
                        (POLAR_RADIUS / EQUATORIAL_RADIUS)**2 * np.tan(np.deg2rad(flag_midpoint[0]))
                    )
                    small_circle_circum = np.pi * 2*EQUATORIAL_RADIUS * np.cos(geoc_lat)
                    env_left = flag_midpoint[1] - 360*(0.5*env_bounds[1][0] / small_circle_circum)
                    env_right = flag_midpoint[1] + 360*(0.5*env_bounds[1][0] / small_circle_circum)

                    env_left = angle180(env_left)
                    env_right = angle180(env_right)

                    # convert bounds to web mercator xy
                    env_bounds = np.array([
                        mt.xy(env_left, env_bottom),
                        mt.xy(env_right, env_top)
                    ])
                else:
                    # reshape to group by min and max bounds
                    env_bounds = env_bounds.reshape((2,2))

                    # check for exceptions
                    if np.any(env_bounds[0] == env_bounds[1]):
                        raise Exception(
                            f"The specified environment bounds {env_bounds} form an environment of zero area."
                        )

                    # convert bounds to web mercator xy
                    if env_bounds_unit == "ll":
                        env_bounds = np.array([
                            mt.xy(*env_bounds[0][-1::-1]),
                            mt.xy(*env_bounds[1][-1::-1])
                        ])

            # unit
            env_bounds_unit = "wm_xy"

            # match x bound sign (if applicable)
            if np.abs(env_bounds[0, 0]) == EPSG_3857_EXT_X:
                env_bounds[0, 0] = -EPSG_3857_EXT_X
            if np.abs(env_bounds[1, 0]) == EPSG_3857_EXT_X:
                env_bounds[1, 0] = EPSG_3857_EXT_X

            # clip y bounds
            #TODO: add a warning if the bounds do need to be clipped
            if np.any(np.abs(env_bounds[:, 1]) > EPSG_3857_EXT_Y):
                raise Warning(f"Clipping environment latitude bounds {env_bounds[:, 1]} to fall between {[-EPSG_3857_EXT_Y, EPSG_3857_EXT_Y]}")
                env_bounds[:, 1] = np.clip(env_bounds[:, 1], -EPSG_3857_EXT_Y, EPSG_3857_EXT_Y)

            # environment size, diagonal, corners, and edges
            self.env_size = wrap_mercator_x_dist(np.diff(env_bounds, axis=0)[0])
            self.env_diag = np.linalg.norm(self.env_size)

            self.env_ll = np.array([0.0, 0.0])              #ll = lower left
            self.env_lr = np.array([self.env_size[0], 0.0]) #lr = lower right
            self.env_ur = np.array(self.env_size)           #ur = upper right
            self.env_ul = np.array([0.0, self.env_size[1]]) #ul = upper left

            self.env_corners = np.array([
                self.env_ll,
                self.env_lr,
                self.env_ur,
                self.env_ul
            ])
            self.env_edges = np.array([
                [self.env_ll, self.env_lr],
                [self.env_lr, self.env_ur],
                [self.env_ur, self.env_ul],
                [self.env_ul, self.env_ll],
            ])

            ### flags home ###
            # auto home
            if self._is_auto_string(flag_homes[Team.BLUE_TEAM]) and self._is_auto_string(flag_homes[Team.RED_TEAM]):
                flag_homes[Team.BLUE_TEAM] = wrap_mercator_x(
                    env_bounds[0] + np.array([7/8 * self.env_size[0], 0.5 * self.env_size[0]])
                )
                flag_homes[Team.RED_TEAM] = wrap_mercator_x(
                    env_bounds[0] + np.array([1/8 * self.env_size[0], 0.5 * self.env_size[0]])
                )
            elif self._is_auto_string(flag_homes[Team.BLUE_TEAM]) or self._is_auto_string(flag_homes[Team.RED_TEAM]):
                raise Exception("Flag homes should be either all 'auto', or all specified")
            else:
                if flag_homes_unit == "m":
                    raise Exception("'m' (meters) should only be used to specify flag homes when gps_env is False")

                flag_homes[Team.BLUE_TEAM] = np.asarray(flag_homes[Team.BLUE_TEAM])
                flag_homes[Team.RED_TEAM] = np.asarray(flag_homes[Team.RED_TEAM])

                if flag_homes_unit == "ll":
                    # convert flag poses to web mercator xy
                    flag_homes[Team.BLUE_TEAM] = mt.xy(*flag_homes[Team.BLUE_TEAM][-1::-1])
                    flag_homes[Team.RED_TEAM] = mt.xy(*flag_homes[Team.RED_TEAM][-1::-1])

            # normalize relative to environment bounds
            flag_homes[Team.BLUE_TEAM] = wrap_mercator_x_dist(flag_homes[Team.BLUE_TEAM] - env_bounds[0]) 
            flag_homes[Team.RED_TEAM] = wrap_mercator_x_dist(flag_homes[Team.RED_TEAM] - env_bounds[0])

            # blue flag
            if (
                np.any(flag_homes[Team.BLUE_TEAM] <= 0) or
                np.any(flag_homes[Team.BLUE_TEAM] >= self.env_size)
            ):
                raise Exception(
                    f"Blue flag home {flag_homes[Team.BLUE_TEAM]} must fall within (non-inclusive) environment bounds {env_bounds}"
                )

            #red flag
            if (
                np.any(flag_homes[Team.RED_TEAM] <= 0) or
                np.any(flag_homes[Team.RED_TEAM] >= self.env_size)
            ):
                raise Exception(
                    f"Red flag home {flag_homes[Team.RED_TEAM]} must fall within (non-inclusive) environment bounds {env_bounds}"
                )

            # unit
            flag_homes_unit = "wm_xy"

            ### scrimmage line ###
            if self._is_auto_string(scrimmage_coords):
                flags_vec = flag_homes[Team.BLUE_TEAM] - flag_homes[Team.RED_TEAM]

                scrim_vec1 = np.array([-flags_vec[1], flags_vec[0]])
                scrim_vec2 = np.array([flags_vec[1], -flags_vec[0]])
                flags_midpoint = 0.5 * (flag_homes[Team.BLUE_TEAM] + flag_homes[Team.RED_TEAM])

                scrimmage_coord1 = self._get_polygon_intersection(flags_midpoint, scrim_vec1, self.env_corners)[1]
                scrimmage_coord2 = self._get_polygon_intersection(flags_midpoint, scrim_vec2, self.env_corners)[1]
                scrimmage_coords = np.asarray([scrimmage_coord1, scrimmage_coord2])
            else:
                # check and convert units if necessary
                if scrimmage_coords_unit == "m":
                    raise Exception(
                        "'m' (meters) should only be used to specify flag homes when gps_env is False"
                    )
                elif scrimmage_coords_unit == "wm_xy":
                    pass
                elif scrimmage_coords_unit == "ll":
                    scrimmage_coords_1 = mt.xy(*scrimmage_coords[0])
                    scrimmage_coords_2 = mt.xy(*scrimmage_coords[1])
                    scrimmage_coords = np.array([scrimmage_coords_1, scrimmage_coords_2])
                else:
                    raise Exception(
                        f"Unit '{scrimmage_coords_unit}' not recognized. Please choose from 'll' or 'wm_xy' for gps environments."
                    )

                # check for exceptions
                if np.all(scrimmage_coords[0] == scrimmage_coords[1]):
                    raise Exception(
                        "Scrimmage line must be specified with two DIFFERENT coordinates"
                    )
                if scrimmage_coords[0][0] == scrimmage_coords[1][0] and (
                    scrimmage_coords[0][0] == env_bounds[0][0] or
                    scrimmage_coords[0][0] == env_bounds[1][0]
                ):
                    raise Exception(
                        f"Specified scrimmage line coordinates {scrimmage_coords} lie on the same vertical edge of the env boundary."
                    )
                if scrimmage_coords[0][1] == scrimmage_coords[1][1] and (
                    scrimmage_coords[0][1] == env_bounds[0][1] or
                    scrimmage_coords[0][1] == env_bounds[1][1]
                ):
                    raise Exception(
                        f"Specified scrimmage line coordinates {scrimmage_coords} lie on the same horizontal edge of the env boundary."
                    )

                # normalize relative to environment bounds
                scrimmage_coords_wm_xy = copy.deepcopy(scrimmage_coords)
                scrimmage_coords = wrap_mercator_x_dist(scrimmage_coords - env_bounds[0])

                # extend scrimmage line if necessary to fully divide environment
                if scrimmage_coords[1][1] == scrimmage_coords[0][1]:  # horizontal line
                    extended_point_1 = [-scrimmage_coords[0][0], scrimmage_coords[0][1]]
                    extended_point_2 = [self.env_size[0] + (self.env_size[0] - scrimmage_coords[1][0]), scrimmage_coords[1][1]]
                elif scrimmage_coords[1][0] == scrimmage_coords[0][0]:  # vertical line
                    extended_point_1 = [scrimmage_coords[0][0], -scrimmage_coords[0][1]]
                    extended_point_2 = [scrimmage_coords[1][0], self.env_size[1] + (self.env_size[1] - scrimmage_coords[1][1])]
                else:
                    scrimmage_slope = (scrimmage_coords[1][1] - scrimmage_coords[0][1]) / (scrimmage_coords[1][0] - scrimmage_coords[0][0])

                    # compute intersection point for the first scrimmage_coord
                    t_env_bound_x1 = -scrimmage_coords[0][0] * scrimmage_slope
                    t_env_bound_y1 = (-scrimmage_coords[0][1] / scrimmage_slope if scrimmage_slope != 0 else 0)
                    t_env_bound_x2 = (self.env_size[0] - scrimmage_coords[0][0]) * scrimmage_slope
                    t_env_bound_y2 = ((self.env_size[1] - scrimmage_coords[0][1]) / scrimmage_slope if scrimmage_slope != 0 else 0)
                    t_env_bounds = [t_env_bound_x1, t_env_bound_y1, t_env_bound_x2, t_env_bound_y2]
                    max_t = max(t_env_bounds) * 10
                    min_t = min(t_env_bounds) * 10

                    extended_point_1 = (scrimmage_coords[0] + np.array([max_t, max_t * scrimmage_slope]) if max_t > 0 else scrimmage_coords[0])
                    extended_point_2 = (scrimmage_coords[0] + np.array([min_t, min_t * scrimmage_slope]) if min_t < 0 else scrimmage_coords[0])

                extended_scrimmage_coords = np.array([extended_point_1, extended_point_2])
                full_scrim_line = LineString(extended_scrimmage_coords)
                scrim_line_env_intersection = intersection(full_scrim_line, Polygon(self.env_corners))

                if (
                    scrim_line_env_intersection.is_empty or
                    len(scrim_line_env_intersection.coords) == 1 #only intersects a vertex
                ):
                    raise Exception(
                        f"Specified scrimmage line coordinates {scrimmage_coords_wm_xy} create a line that does not bisect the environment of bounds {env_bounds}"
                    )
                else:
                    scrim_line_env_intersection = np.array(scrim_line_env_intersection.coords)

                    # intersection points should lie on boundary (if they don't then the line doesn't bisect the env)
                    if not (
                        (
                            (0 <= scrim_line_env_intersection[0][0] <= self.env_size[0]) and
                            ((scrim_line_env_intersection[0][1] == 0) or (scrim_line_env_intersection[0][1] == self.env_size[1]))
                            ) or
                        (
                            (0 <= scrim_line_env_intersection[0][1] <= self.env_size[1]) and
                            ((scrim_line_env_intersection[0][0] == 0) or (scrim_line_env_intersection[0][0] == self.env_size[0]))
                            )
                    ):
                        raise Exception(
                            f"Specified scrimmage line coordinates {scrimmage_coords_wm_xy} create a line that does not bisect the environment of bounds {env_bounds}"
                        )
                    if not (
                        (
                            (0 <= scrim_line_env_intersection[1][0] <= self.env_size[0]) and
                            ((scrim_line_env_intersection[1][1] == 0) or (scrim_line_env_intersection[1][1] == self.env_size[1]))
                            ) or
                        (
                            (0 <= scrim_line_env_intersection[1][1] <= self.env_size[1]) and
                            ((scrim_line_env_intersection[1][0] == 0) or (scrim_line_env_intersection[1][0] == self.env_size[0]))
                            )
                    ):
                        raise Exception(
                            f"Specified scrimmage line coordinates {scrimmage_coords_wm_xy} create a line that does not bisect the environment of bounds {env_bounds}"
                        )

                    scrimmage_coords = scrim_line_env_intersection

            # unit
            scrimmage_coords_unit = "wm_xy"

            ### agent and flag geometries ###
            lon1, lat1 = _sm2ll(*env_bounds[0])
            lon2, lat2 = _sm2ll(*env_bounds[1])
            lon_diff = self._longitude_diff_west2east(lon1, lon2)

            if np.abs(lat1) > np.abs(lat2):
                lat = lat1
            else:
                lat = lat2

            geoc_lat = np.arctan((POLAR_RADIUS / EQUATORIAL_RADIUS) ** 2 * np.tan(np.deg2rad(lat)))
            small_circle_circum = np.pi * 2 * EQUATORIAL_RADIUS * np.cos(geoc_lat)

            # use most warped (squished) horizontal environment border to underestimate the number of
            # meters per mercator xy, therefore overestimate how close objects are to one another
            self.meters_per_mercator_xy = (small_circle_circum * (lon_diff / 360) / self.env_size[0])
            agent_radius /= self.meters_per_mercator_xy
            flag_radius /= self.meters_per_mercator_xy
            catch_radius /= self.meters_per_mercator_xy
            flag_keepout_radius /= self.meters_per_mercator_xy
            lidar_range /= self.meters_per_mercator_xy

        else:
            ### environment bounds ###
            if env_bounds_unit != "m":
                raise Exception(
                    "Environment bounds unit must be meters ('m') when gps_env is False"
                )
            if self._is_auto_string(env_bounds):
                if np.any(np.sign([flag_homes[Team.BLUE_TEAM], flag_homes[Team.RED_TEAM]]) == -1):
                    raise Exception(
                        "Flag coordinates must be in the positive quadrant when gps_env is False"
                    )
                if np.any(np.sign([flag_homes[Team.BLUE_TEAM], flag_homes[Team.RED_TEAM]]) == 0):
                    raise Exception(
                        "Flag coordinates must not lie on the axes of the positive quadrant when gps_env is False"
                    )
                #environment size
                flag_xmin = min(flag_homes[Team.BLUE_TEAM][0], flag_homes[Team.RED_TEAM][0])
                flag_ymin = min(flag_homes[Team.BLUE_TEAM][1], flag_homes[Team.RED_TEAM][1])

                flag_xmax = max(flag_homes[Team.BLUE_TEAM][0], flag_homes[Team.RED_TEAM][0])
                flag_ymax = max(flag_homes[Team.BLUE_TEAM][1], flag_homes[Team.RED_TEAM][1])

                self.env_size = np.array([flag_xmax + flag_xmin, flag_ymax + flag_ymin])
                env_bounds = np.array([(0.0, 0.0), self.env_size])
            else:
                env_bounds = np.asarray(env_bounds)

                if len(env_bounds.shape) == 1:
                    if np.any(env_bounds == 0.0):
                        raise Exception("Environment max bounds must be > 0 when specified in meters")

                    # environment size
                    self.env_size = env_bounds
                    env_bounds = np.array([
                        (0.0, 0.0),
                        env_bounds
                    ])
                else:
                    raise Exception(
                            "Environment bounds in meters should be given as [xmax, ymax]"
                        )

            # environment diagonal, corners, and edges
            self.env_diag = np.linalg.norm(self.env_size)

            self.env_ll = np.array([0.0, 0.0])              #ll = lower left
            self.env_lr = np.array([self.env_size[0], 0.0]) #lr = lower right
            self.env_ur = np.array(self.env_size)           #ur = upper right
            self.env_ul = np.array([0.0, self.env_size[1]]) #ul = upper left

            self.env_corners = np.array([
                self.env_ll,
                self.env_lr,
                self.env_ur,
                self.env_ul
            ])
            self.env_edges = np.array([
                [self.env_ll, self.env_lr],
                [self.env_lr, self.env_ur],
                [self.env_ur, self.env_ul],
                [self.env_ul, self.env_ll],
            ])

            ### flags home ###
            # auto home
            if self._is_auto_string(flag_homes[Team.BLUE_TEAM]) and self._is_auto_string(flag_homes[Team.RED_TEAM]):
                if flag_homes_unit == "ll" or flag_homes_unit == "wm_xy":
                    raise Exception(
                        "'ll' (Lat/Long) and 'wm_xy' (web mercator xy) units should only be used when gps_env is True"
                    )
                flag_homes[Team.BLUE_TEAM] = np.array([7/8*self.env_size[0], 0.5*self.env_size[1]])
                flag_homes[Team.RED_TEAM] = np.array([1/8*self.env_size[0], 0.5*self.env_size[1]])
            elif self._is_auto_string(flag_homes[Team.BLUE_TEAM]) or self._is_auto_string(flag_homes[Team.RED_TEAM]):
                raise Exception(
                    "Flag homes are either all 'auto', or all specified"
                )
            else:
                flag_homes[Team.BLUE_TEAM] = np.asarray(flag_homes[Team.BLUE_TEAM])
                flag_homes[Team.RED_TEAM] = np.asarray(flag_homes[Team.RED_TEAM])

            #blue flag
            if (
                np.any(flag_homes[Team.BLUE_TEAM] <= env_bounds[0]) or
                np.any(flag_homes[Team.BLUE_TEAM] >= env_bounds[1])
            ):
                raise Exception(
                    f"Blue flag home {flag_homes[Team.BLUE_TEAM]} must fall within (non-inclusive) environment bounds {env_bounds}"
                )

            #red flag
            if (
                np.any(flag_homes[Team.RED_TEAM] <= env_bounds[0]) or
                np.any(flag_homes[Team.RED_TEAM] >= env_bounds[1])
            ):
                raise Exception(f"Red flag home {flag_homes[Team.RED_TEAM]} must fall within (non-inclusive) environment bounds {env_bounds}")

            ### scrimmage line ###
            if self._is_auto_string(scrimmage_coords):
                flags_vec = flag_homes[Team.BLUE_TEAM] - flag_homes[Team.RED_TEAM]

                scrim_vec1 = np.array([-flags_vec[1], flags_vec[0]])
                scrim_vec2 = np.array([flags_vec[1], -flags_vec[0]])
                flags_midpoint = 0.5 * (flag_homes[Team.BLUE_TEAM] + flag_homes[Team.RED_TEAM])

                scrimmage_coord1 = self._get_polygon_intersection(flags_midpoint, scrim_vec1, self.env_corners)[1]
                scrimmage_coord2 = self._get_polygon_intersection(flags_midpoint, scrim_vec2, self.env_corners)[1]
                scrimmage_coords = np.asarray([scrimmage_coord1, scrimmage_coord2])
            else:
                if scrimmage_coords_unit == "ll" or scrimmage_coords_unit == "wm_xy":
                    raise Exception(
                        "'ll' (Lat/Long) and 'wm_xy' (web mercator xy) units should only be used when gps_env is True"
                    )

                scrimmage_coords = np.asarray(scrimmage_coords)

                if np.all(scrimmage_coords[0] == scrimmage_coords[1]):
                    raise Exception(
                        "Scrimmage line must be specified with two DIFFERENT coordinates"
                    )
                if scrimmage_coords[0][0] == scrimmage_coords[1][0] and (
                    scrimmage_coords[0][0] == env_bounds[0][0] or
                    scrimmage_coords[0][0] == env_bounds[1][0]
                ):
                    raise Exception(
                        f"Specified scrimmage line coordinates {scrimmage_coords} cannot lie on the same edge of the env boundary"
                    )
                if scrimmage_coords[0][1] == scrimmage_coords[1][1] and (
                    scrimmage_coords[0][1] == env_bounds[0][1] or
                    scrimmage_coords[0][1] == env_bounds[1][1]
                ):
                    raise Exception(
                        f"Specified scrimmage line coordinates {scrimmage_coords} cannot lie on the same edge of the env boundary"
                    )

                # env biseciton check
                full_scrim_line = LineString(scrimmage_coords)
                scrim_line_env_intersection = intersection(full_scrim_line, Polygon(self.env_corners))

                if (
                    scrim_line_env_intersection.is_empty or
                    len(scrim_line_env_intersection.coords) == 1 #only intersects a vertex
                ):
                    raise Exception(
                        f"Specified scrimmage line coordinates {scrimmage_coords} create a line that does not bisect the environment of bounds {env_bounds}"
                    )
                else:
                    scrim_line_env_intersection = np.array(scrim_line_env_intersection.coords)

                    # intersection points should lie on boundary (if they don't then the line doesn't bisect the env)
                    if not (
                        (
                            (env_bounds[0][0] <= scrim_line_env_intersection[0][0] <= env_bounds[1][0]) and
                            ((scrim_line_env_intersection[0][1] == env_bounds[0][1]) or (scrim_line_env_intersection[0][1] == env_bounds[1][1]))
                            ) or
                        (
                            (env_bounds[0][1] <= scrim_line_env_intersection[0][1] <= env_bounds[1][1]) and
                            ((scrim_line_env_intersection[0][0] == env_bounds[0][0]) or (scrim_line_env_intersection[0][0] == env_bounds[1][0]))
                            )
                    ):
                        raise Exception(
                            f"Specified scrimmage line coordinates {scrimmage_coords} create a line that does not bisect the environment of bounds {env_bounds}"
                        )
                    if not (
                        (
                            (env_bounds[0][0] <= scrim_line_env_intersection[1][0] <= env_bounds[1][0]) and
                            ((scrim_line_env_intersection[1][1] == env_bounds[0][1]) or (scrim_line_env_intersection[1][1] == env_bounds[1][1]))
                            ) or
                        (
                            (env_bounds[0][1] <= scrim_line_env_intersection[1][1] <= env_bounds[1][1]) and
                            ((scrim_line_env_intersection[1][0] == env_bounds[0][0]) or (scrim_line_env_intersection[1][0] == env_bounds[1][0]))
                            )
                    ):
                        raise Exception(
                            f"Specified scrimmage line coordinates {scrimmage_coords} create a line that does not bisect the environment of bounds {env_bounds}"
                        )

        ### Set Attributes ###
        # environment geometries
        self.env_bounds = env_bounds
        self.env_bounds_unit = env_bounds_unit

        self.flag_homes = flag_homes
        self.flag_homes_unit = flag_homes_unit

        self.scrimmage_coords = scrimmage_coords
        self.scrimmage_coords_unit = scrimmage_coords_unit
        self.scrimmage_vec = scrimmage_coords[1] - scrimmage_coords[0]

        # on sides
        scrim2blue = self.flag_homes[Team.BLUE_TEAM] - scrimmage_coords[0]
        scrim2red = self.flag_homes[Team.RED_TEAM] - scrimmage_coords[0]

        self.on_sides_sign = {}
        self.on_sides_sign[Team.BLUE_TEAM] = np.sign(np.cross(self.scrimmage_vec, scrim2blue))
        self.on_sides_sign[Team.RED_TEAM] = np.sign(np.cross(self.scrimmage_vec, scrim2red))

        # flag bisection check
        if self.on_sides_sign[Team.BLUE_TEAM] == self.on_sides_sign[Team.RED_TEAM]:
            raise Exception(
                "The specified flag locations and scrimmage line coordinates are not valid because the scrimmage line does not divide the flag locations"
            )

        closest_point_blue_flag_to_scrimmage_line = closest_point_on_line(
            self.scrimmage_coords[0],
            self.scrimmage_coords[1],
            self.flag_homes[Team.BLUE_TEAM]
        )
        closest_point_red_flag_to_scrimmage_line = closest_point_on_line(
            self.scrimmage_coords[0],
            self.scrimmage_coords[1],
            self.flag_homes[Team.RED_TEAM]
        )

        dist_blue_flag_to_scrimmage_line = np.linalg.norm(closest_point_blue_flag_to_scrimmage_line - self.flag_homes[Team.BLUE_TEAM])
        dist_red_flag_to_scrimmage_line = np.linalg.norm(closest_point_red_flag_to_scrimmage_line - self.flag_homes[Team.RED_TEAM])

        if dist_blue_flag_to_scrimmage_line < LINE_INTERSECT_TOL:
            raise Exception("The blue flag is too close to the scrimmage line.")
        elif dist_red_flag_to_scrimmage_line < LINE_INTERSECT_TOL:
            raise Exception("The red flag is too close to the scrimmage line.")

        # agent and flag geometries
        if self.lidar_obs:
            self.lidar_range = lidar_range

        self.agent_radius = agent_radius
        self.flag_radius = flag_radius
        self.catch_radius = catch_radius
        self.flag_keepout_radius = flag_keepout_radius

    def _get_line_intersection(
        self, origin: np.ndarray, vec: np.ndarray, line: np.ndarray
    ):
        """
        origin: a point within the environment (not on environment bounds)
        """
        vec_end = origin + self.env_diag * vec / np.linalg.norm(vec)
        vec_line = LineString((origin, vec_end))
        inter = intersection(vec_line, LineString(line))

        if inter.is_empty:
            return None
        else:
            return np.asarray(inter.coords[0])

    def _get_polygon_intersection(
        self, origin: np.ndarray, vec: np.ndarray, polygon: np.ndarray
    ):
        """
        origin: a point within the environment (not on environment bounds)
        """
        vec_end = origin + self.env_diag * vec / np.linalg.norm(vec)
        vec_line = LineString((origin, vec_end))
        inter = intersection(vec_line, Polygon(polygon))

        if inter.is_empty:
            return None
        else:
            if hasattr(inter, "coords"):
                return np.asarray(inter.coords)
            else:
                return np.asarray([np.asarray(ls.coords) for ls in inter.geoms])

    def _is_auto_string(self, var):
        return isinstance(var, str) and var == "auto"

    def _longitude_diff_west2east(self, lon1, lon2):
        """Calculate the longitude difference from westing (lon1) to easting (lon2)"""
        diff = lon2 - lon1

        # adjust for crossing the 180/-180 boundary
        if diff < 0:
            diff += 360

        return diff

    def _get_topo_geom(self):
        ### Environment Map Retrieval and Caching ###
        map_caching_dir = str(pathlib.Path(__file__).resolve().parents[1] / "__mapcache__")
        if not os.path.isdir(map_caching_dir):
            os.mkdir(map_caching_dir)

        lon1, lat1 = np.round(_sm2ll(*self.env_bounds[0]), 7)
        lon2, lat2 = np.round(_sm2ll(*self.env_bounds[1]), 7)

        map_cache_path = os.path.join(map_caching_dir, f"tile@(({lat1},{lon1}), ({lat2},{lon2})).pkl")

        if os.path.exists(map_cache_path):
            # load cached environment map(s)
            with open(map_cache_path, "rb") as f:
                map_cache = pickle.load(f)

            topo_img = map_cache["topographical_image"]
            self.background_img = map_cache["render_image"]
            self.background_img_attribution = map_cache["attribution"]
        else:
            # retrieve maps from tile provider
            topo_tile_source = cx.providers.CartoDB.DarkMatterNoLabels  # DO NOT CHANGE!
            render_tile_source = cx.providers.CartoDB.Voyager  # DO NOT CHANGE!
            self.background_img_attribution = render_tile_source.get("attribution")

            # topographical tile (for building geometries)
            if self.env_bounds[0][0] < self.env_bounds[1][0]:
                topo_tile, topo_ext = cx.bounds2img(
                    *self.env_bounds.flatten(),
                    zoom="auto",
                    source=topo_tile_source,
                    ll=False,
                    wait=0,
                    max_retries=2,
                    n_connections=1,
                    use_cache=False,
                    zoom_adjust=None,
                )
                topo_img = self._crop_tiles(
                    topo_tile[:, :, :-1],
                    topo_ext, *self.env_bounds.flatten(),
                    ll=False
                )
            else:
                #tile 1
                topo_tile_1, topo_ext_1 = cx.bounds2img(
                    w=self.env_bounds[0][0],
                    s=self.env_bounds[0][1],
                    e=EPSG_3857_EXT_X, #180 longitude from the west
                    n=self.env_bounds[1][1],
                    zoom="auto",
                    source=topo_tile_source,
                    ll=False,
                    wait=0,
                    max_retries=2,
                    n_connections=1,
                    use_cache=False,
                    zoom_adjust=None,
                )
                topo_img_1 = self._crop_tiles(
                    topo_tile_1[:, :, :-1],
                    topo_ext_1,
                    w=self.env_bounds[0][0],
                    s=self.env_bounds[0][1],
                    e=EPSG_3857_EXT_X, #180 longitude from the west
                    n=self.env_bounds[1][1],
                    ll=False
                )

                #tile 2
                topo_tile_2, topo_ext_2 = cx.bounds2img(
                    w=-EPSG_3857_EXT_X, #180 longitude from the east
                    s=self.env_bounds[0][1],
                    e=self.env_bounds[1][0],
                    n=self.env_bounds[1][1],
                    zoom="auto",
                    source=topo_tile_source,
                    ll=False,
                    wait=0,
                    max_retries=2,
                    n_connections=1,
                    use_cache=False,
                    zoom_adjust=None,
                )
                topo_img_2 = self._crop_tiles(
                    topo_tile_2[:, :, :-1],
                    topo_ext_2,
                    w=-EPSG_3857_EXT_X, #180 longitude from the east
                    s=self.env_bounds[0][1],
                    e=self.env_bounds[1][0],
                    n=self.env_bounds[1][1],
                    ll=False
                )

                #combine tiles to cross 180 longitude
                topo_img = np.hstack((topo_img_1, topo_img_2))

            # rendering tile (for pygame background)
            render_tile_bounds = wrap_mercator_x(
                self.env_bounds + (self.arena_buffer / self.pixel_size) * np.array([[-1], [1]])
            )

            if render_tile_bounds[0][0] < render_tile_bounds[1][0]:
                render_tile, render_ext = cx.bounds2img(
                    *render_tile_bounds.flatten(),
                    zoom="auto",
                    source=render_tile_source,
                    ll=False,
                    wait=0,
                    max_retries=2,
                    n_connections=1,
                    use_cache=False,
                    zoom_adjust=None,
                )
                self.background_img = self._crop_tiles(
                    render_tile[:, :, :-1],
                    render_ext,
                    *render_tile_bounds.flatten(),
                    ll=False,
                )
            else:
                #tile 1
                render_tile_1, render_ext_1 = cx.bounds2img(
                    w=render_tile_bounds[0][0],
                    s=render_tile_bounds[0][1],
                    e=EPSG_3857_EXT_X, #180 longitude from the west
                    n=render_tile_bounds[1][1],
                    zoom="auto",
                    source=render_tile_source,
                    ll=False,
                    wait=0,
                    max_retries=2,
                    n_connections=1,
                    use_cache=False,
                    zoom_adjust=None,
                )
                background_img_1 = self._crop_tiles(
                    render_tile_1[:, :, :-1],
                    render_ext_1,
                    w=render_tile_bounds[0][0],
                    s=render_tile_bounds[0][1],
                    e=EPSG_3857_EXT_X, #180 longitude from the west
                    n=render_tile_bounds[1][1],
                    ll=False
                )

                #tile 2
                render_tile_2, render_ext_2 = cx.bounds2img(
                    w=-EPSG_3857_EXT_X, #180 longitude from the east
                    s=render_tile_bounds[0][1],
                    e=render_tile_bounds[1][0],
                    n=render_tile_bounds[1][1],
                    zoom="auto",
                    source=render_tile_source,
                    ll=False,
                    wait=0,
                    max_retries=2,
                    n_connections=1,
                    use_cache=False,
                    zoom_adjust=None,
                )
                background_img_2 = self._crop_tiles(
                    render_tile_2[:, :, :-1],
                    render_ext_2,
                    w=-EPSG_3857_EXT_X, #180 longitude from the east
                    s=render_tile_bounds[0][1],
                    e=render_tile_bounds[1][0],
                    n=render_tile_bounds[1][1],
                    ll=False
                )

                #combine tiles to cross 180 longitude
                self.background_img = np.hstack((background_img_1, background_img_2))

            # cache maps
            map_cache = {
                "topographical_image": topo_img,
                "render_image": self.background_img,
                "attribution": self.background_img_attribution,
            }
            with open(map_cache_path, "wb") as f:
                pickle.dump(map_cache, f)

        ### Topology Construction ###
        #TODO: remove start poses that happen to be trapped (maybe do this by using contours with buffer pixel size rounded up based on agent radius)
        #mask by water color on topo image
        flag_homes = np.asarray(tuple(self.flag_homes.values()))
        flag_water_xs, flag_water_ys = flag_homes[:, 0], flag_homes[:, 1]

        flag_water_xs = np.clip(
            np.floor(topo_img.shape[1] * (flag_water_xs / self.env_size[0])),
            None,
            topo_img.shape[1] - 1
        ).astype(int)

        flag_water_ys = np.clip(
            np.floor(topo_img.shape[0] * (1 - flag_water_ys / self.env_size[1])),
            None,
            topo_img.shape[0] - 1
        ).astype(int)

        flag_water_pixel_colors = topo_img[flag_water_ys, flag_water_xs]
        for flag_water_pixel_color in flag_water_pixel_colors: 
            if not (
                np.all(flag_water_pixel_color == 38) or # DO NOT CHANGE (specific to CartoDB.DarkMatterNoLabels)!
                np.all(flag_water_pixel_color == 39) or # DO NOT CHANGE (specific to CartoDB.DarkMatterNoLabels)!
                np.all(flag_water_pixel_color == 40)    # DO NOT CHANGE (specific to CartoDB.DarkMatterNoLabels)! 
            ):
                raise Exception(
                    f"One of the flags ({flag_homes}) is not in the the water."
                )

        mask = (
            np.all(topo_img == 38, axis=-1) | # DO NOT CHANGE (specific to CartoDB.DarkMatterNoLabels)!
            np.all(topo_img == 39, axis=-1) | # DO NOT CHANGE (specific to CartoDB.DarkMatterNoLabels)!
            np.all(topo_img == 40, axis=-1)   # DO NOT CHANGE (specific to CartoDB.DarkMatterNoLabels)!
        ) 
        water_connectivity = np.array([[0, 1, 0], [1, 1, 1], [0, 1, 0]])
        labeled_mask, _ = label(mask, structure=water_connectivity)

        water_pixel_x, water_pixel_y  = flag_water_xs[0], flag_water_ys[0] #assume flag is in correct body of water
        target_label = labeled_mask[water_pixel_y, water_pixel_x]
        land_mask = labeled_mask == target_label

        # water contours
        land_mask_binary = 255 * land_mask.astype(np.uint8)
        water_contours, _ = cv2.findContours(land_mask_binary, cv2.RETR_EXTERNAL, cv2.CHAIN_APPROX_SIMPLE)
        # https://docs.opencv.org/4.10.0/d4/d73/tutorial_py_contours_begin.html
        # https://docs.opencv.org/4.x/d9/d8b/tutorial_py_contours_hierarchy.html

        border_contour = max(water_contours, key=cv2.contourArea)
        # TODO: check if this is just the environment bounds, then non-convex approximation will go to the largest island
        border_land_mask = cv2.drawContours(np.zeros_like(land_mask_binary), [border_contour], -1, 255, -1)

        # island contours
        water_mask = np.logical_not(land_mask)
        island_binary = 255 * (border_land_mask * water_mask).astype(np.uint8)
        island_contours, _ = cv2.findContours(island_binary, cv2.RETR_EXTERNAL, cv2.CHAIN_APPROX_SIMPLE)

        # approximate outer contour (border land)
        eps = self.topo_contour_eps * cv2.arcLength(border_contour, True)
        border_cnt_approx = cv2.approxPolyDP(border_contour, eps, True)

        border_land_mask_approx = cv2.drawContours(np.zeros_like(land_mask_binary), [border_cnt_approx], -1, 255, -1)
        border_land_mask_approx = cv2.drawContours(border_land_mask_approx, [border_cnt_approx], -1, 0, 0)

        labeled_border_land_mask_approx, _ = label(border_land_mask_approx, structure=water_connectivity)
        target_water_label = labeled_border_land_mask_approx[water_pixel_y, water_pixel_x]
        border_land_mask_approx = labeled_border_land_mask_approx == target_water_label

        # approximate island contours
        island_cnts_approx = []
        for i, cnt in enumerate(island_contours):
            if cnt.shape[0] != 1:
                eps = self.topo_contour_eps * cv2.arcLength(cnt, True)
                cnt_approx = cv2.approxPolyDP(cnt, eps, True)
                cvx_hull = cv2.convexHull(cnt_approx)
                island_cnts_approx.append(cvx_hull)

        island_mask_approx = cv2.drawContours(255 * np.ones_like(island_binary), island_cnts_approx, -1, 0, -1)  # convex island masks

        # final approximate land mask
        land_mask_approx = border_land_mask_approx * island_mask_approx / 255

        # squeeze contours
        border_cnt = self._img2env_coords(border_cnt_approx.squeeze(), topo_img.shape)
        island_cnts = [self._img2env_coords(cnt.squeeze(), topo_img.shape) for cnt in island_cnts_approx]

        return border_cnt, island_cnts, land_mask_approx

    def _crop_tiles(self, img, ext, w, s, e, n, ll=True):
        """
        img : ndarray
            Image as a 3D array of RGB values
        ext : tuple
            Bounding box [minX, maxX, minY, maxY] of the returned image
        w : float
            West edge
        s : float
            South edge
        e : float
            East edge
        n : float
            North edge
        ll : Boolean
            [Optional. Default: True] If True, `w`, `s`, `e`, `n` are
            assumed to be lon/lat as opposed to Spherical Mercator.
        """
        # convert lat/lon bounds to Web Mercator XY (EPSG:3857)
        if ll:
            left, bottom = mt.xy(w, s)
            right, top = mt.xy(e, n)
        else:
            left, bottom = w, s
            right, top = e, n

        # determine crop
        X_size = wrap_mercator_x_dist(ext[1] - ext[0], x_only=True)
        Y_size = ext[3] - ext[2]

        img_size_x = img.shape[1]
        img_size_y = img.shape[0]

        crop_start_x = round(img_size_x * wrap_mercator_x_dist(left - ext[0], x_only=True) / X_size)
        crop_end_x = round(img_size_x * wrap_mercator_x_dist(right - ext[0], x_only=True) / X_size)

        crop_start_y = round(img_size_y * (ext[2] - top) / Y_size)
        crop_end_y = round(img_size_y * (ext[2] - bottom) / Y_size)

        # crop image
        cropped_img = img[crop_start_y:crop_end_y, crop_start_x:crop_end_x, :]

        return cropped_img

    def _img2env_coords(self, cnt, image_shape):
        cnt = cnt.astype(float) # convert contour array to float64 so as not to lose precision
        cnt[:, 0] = self.env_size[0] * cnt[:, 0] / (image_shape[1] - 1)
        cnt[:, 1] = self.env_size[1] * (1 - cnt[:, 1] / (image_shape[0] - 1))

        return cnt

    def _border_contour_to_border_obstacles(self, border_cnt):
        border_pt_inds = np.where(self._point_on_border(border_cnt))[0]

        if len(border_pt_inds) == 0:
            return [border_cnt]
        else:
            border_cnt = np.roll(border_cnt, -(border_pt_inds[0] + 1), axis=0)

            obstacles = []
            current_obstacle = [border_cnt[-1]]
            n_obstacle_border_pts = 1
            for i, p in enumerate(border_cnt):
                current_obstacle.append(p)

                n_obstacle_border_pts += self._point_on_border(p)
                if n_obstacle_border_pts == 2:
                    if len(current_obstacle) > 2:
                        # contour start wall
                        cnt_start_borders = self._point_on_which_border(current_obstacle[0])
                        if len(cnt_start_borders) == 2:
                            if 3 in cnt_start_borders and 0 in cnt_start_borders:
                                #moving counterclockwise, wall 0 comes after wall 3
                                # (see _point_on_which_border() doc string)
                                cnt_start_border = 0
                            else:
                                cnt_start_border = max(cnt_start_borders)
                        else:
                            cnt_start_border = cnt_start_borders[0]

                        # contour end wall
                        cnt_end_borders = self._point_on_which_border(current_obstacle[-1])
                        if len(cnt_end_borders) == 2:
                            if 3 in cnt_end_borders and 0 in cnt_end_borders:
                                #moving counterclockwise, wall 0 comes after wall 3
                                # (see _point_on_which_border() doc string)
                                cnt_end_border = 0
                            else:
                                cnt_end_border = max(cnt_end_borders)
                        else:
                            cnt_end_border = cnt_end_borders[0]

                        # add boundary vertices if necessary
                        if cnt_start_border != cnt_end_border:
                            missing_borders = []
                            current_border = cnt_start_border
                            while current_border != cnt_end_border:
                                missing_borders.append(current_border)
                                current_border = (current_border + 1) % 4

                            for j in missing_borders:
                                current_obstacle.insert(0, self.env_corners[j])

                        obstacles.append(np.array(current_obstacle))

                    #next border contour
                    current_obstacle = [p]
                    n_obstacle_border_pts = 1

            return obstacles

    def _point_on_border(self, p):
        """p can be a single point or multiple points"""
        p = np.asarray(p)
        return np.any(p == 0, axis=-1) | np.any(p == self.env_size, axis=-1)

    def _point_on_which_border(self, p):
        """
        p can be a single point or multiple points

        Wall convention:
         _____________ 3 _____________
        |                             |
        |                             |
        |                             |
        0                             2
        |                             |
        |                             |
        |_____________ 1 _____________|

        """
        p = np.asarray(p)
        p_borders_bool = np.concatenate((p == 0, p == self.env_size), axis=-1)

        if p_borders_bool.ndim == 1:
            p_borders = np.where(p_borders_bool)[0]
        else:
            p_borders = [np.where(pt_borders_bool)[0] for pt_borders_bool in p_borders_bool]

        return p_borders

    def _segment_on_border(self, segment):
        p1_borders, p2_borders = self._point_on_which_border(segment)
        same_border = (len(np.intersect1d(p1_borders, p2_borders, assume_unique=True)) > 0)

        return same_border

    def _generate_segments_from_obstacles(self, obstacle, n_quad_segs):
        if isinstance(obstacle, PolygonObstacle):
            vertices = obstacle.anchor_points
        else:  # CircleObstacle
            radius = obstacle.radius
            center = obstacle.center_point
            vertices = list(Point(*center).buffer(radius, quad_segs=n_quad_segs).exterior.coords)[:-1] # approximate circle with an octagon

        segments = [[vertex, vertices[(i + 1) % len(vertices)]] for i, vertex in enumerate(vertices)]

        return np.asarray(segments)

    def _generate_valid_start_poses(self, land_mask):
        # Conversion factor from mask pixels to environment coordinates
        x_scale = self.env_size[0] / land_mask.shape[1]
        y_scale = self.env_size[1] / land_mask.shape[0]

        # Get coordinates of water pixels in environment units
        water_coords = np.flip(np.column_stack(np.where(land_mask)), axis=-1)
        water_coords[:, 1] = (land_mask.shape[0] - water_coords[:, 1])  # adjust y-coords to go from bottom to top
        water_coords_env = (water_coords + 0.5) * [x_scale, y_scale]

        # Create a list of valid positions
        poses_in_collision = detect_collision(
            water_coords_env,
            self.agent_radius,
            self.obstacle_geoms
        )
        valid_init_poses = water_coords_env[np.where(np.logical_not(poses_in_collision))[0]]
        self.valid_init_poses = valid_init_poses[np.where(
            np.all(
                (self.agent_radius < valid_init_poses) & (valid_init_poses < (self.env_size - self.agent_radius)), #on-sides
                axis=-1
            )
        )[0]]

        # Create lists of team-specific on-side init positions
        self.valid_team_init_poses = []
        for team in self.agents_of_team:
            self.valid_team_init_poses.append(
                self.valid_init_poses[
                    np.where(self._check_on_sides(self.valid_init_poses, team))[0]
                ]
            )

    def render(self):
        """Overridden method inherited from `Gym`."""
        return self._render()

    def _render(self):
        """
        Overridden method inherited from `Gym`.

        Draws all players/flags/etc on the pygame screen.
        """
        # Create screen
        if self.screen is None:
            pygame.init()

            if self.render_mode:
                self.agent_font = pygame.font.SysFont(None, int(2 * self.agent_render_radius))

                if self.render_mode == "human":
                    pygame.display.set_caption("Capture The Flag")
                    self.screen = pygame.display.set_mode((self.screen_width, self.screen_height))
                    self.isopen = True
                elif self.render_mode == "rgb_array":
                    self.screen = pygame.Surface((self.screen_width, self.screen_height))
            else:
                raise Exception(
                    f"Sorry, render modes other than f{self.metadata['render_modes']} are not supported"
                )

        if self.clock is None:
            self.clock = pygame.time.Clock()

        if self.state == {}:
            return None

        # Background
        self.screen.blit(self.pygame_background_img, (0, 0))

        # Flags
        for team in self.agents_of_team:
            team_idx = int(team)
            flag = self.flags[team_idx]
            color = "blue" if team == Team.BLUE_TEAM else "red"

            # team flag (not picked up)
            if not self.state["flag_taken"][team_idx]:
                flag_pos_screen = self.env_to_screen(flag.pos)
                draw.circle(
                    self.screen,
                    color,
                    flag_pos_screen,
                    radius=self.flag_render_radius,
                )
                draw.circle(
                    self.screen,
                    color,
                    flag_pos_screen,
                    radius=(self.flag_keepout_radius - self.agent_radius) * self.pixel_size,
                    width=self.boundary_width,
                )

            # team home region
            home_center_screen = self.env_to_screen(self.flags[team_idx].home)
            draw.circle(
                self.screen,
                (128, 128, 128),
                home_center_screen,
                radius=self.catch_radius * self.pixel_size,
                width=self.boundary_width,
            )

        # Trajectories
        if self.render_traj_mode:
            # traj
            if self.render_traj_mode.startswith("traj"):
                for i in range(1, len(self.traj_render_buffer[self.agents[0]]["traj"]) + 1):
                    for player in self.players.values():
                        color = "blue" if player.team == Team.BLUE_TEAM else "red"
                        draw.circle(
                            self.screen,
                            color,
                            self.traj_render_buffer[player.id]["traj"][-i],
                            radius=2,
                            width=0,
                        )
            # agent
            if self.render_traj_mode.endswith("agent"):
                for i in range(1, len(self.traj_render_buffer[self.agents[0]]["agent"]) + 1):
                    for agent_id in self.players:
                        prev_rot_blit_pos, prev_agent_surf = self.traj_render_buffer[agent_id]["agent"][-i]
                        prev_agent_surf.set_alpha(self.render_transparency_alpha)
                        self.screen.blit(prev_agent_surf, prev_rot_blit_pos)
            # history
            elif self.render_traj_mode.endswith("history"):
                for i in reversed(self.hist_buffer_inds[1:] - 1): #current state of agent is not included in history buffer
                    for agent_id in self.players:
                        if i < len(self.traj_render_buffer[agent_id]["history"]):
                            prev_rot_blit_pos, prev_agent_surf = self.traj_render_buffer[agent_id]["history"][i]
                            render_tranparency = 255 - ((255 - self.render_transparency_alpha) * (i+1) / (self.hist_buffer_len-1))
                            prev_agent_surf.set_alpha(render_tranparency)
                            self.screen.blit(prev_agent_surf, prev_rot_blit_pos)

        # Players
        for team in Team:
            teams_players = self.agents_of_team[team]
            color = "blue" if team == Team.BLUE_TEAM else "red"
            opp_color = "red" if team == Team.BLUE_TEAM else "blue"

            for player in teams_players:
                blit_pos = self.env_to_screen(player.pos)

                # lidar
                if self.lidar_obs and self.render_lidar_mode:
                    ray_headings_global = np.deg2rad((heading_angle_conversion(player.heading) + self.lidar_ray_headings) % 360)
                    ray_vecs = np.array([np.cos(ray_headings_global), np.sin(ray_headings_global)]).T
                    lidar_starts = player.pos + self.agent_radius * ray_vecs
                    for i in range(self.num_lidar_rays):
                        if (
                            self.render_lidar_mode == "full" or
                            (
                                self.render_lidar_mode == "detection" and
                                self.state["lidar_labels"][player.id][i] != self.ray_int_label_map["nothing"]
                            )
                        ):
                            draw.line(
                                self.screen,
                                color,
                                self.env_to_screen(lidar_starts[i]),
                                self.env_to_screen(self.state["lidar_ends"][player.id][i]),
                                width=1,
                            )
                #tagging
                player.render_tagging_oob(self.tagging_cooldown)

                # heading
                orientation = Vector2(list(mag_heading_to_vec(1.0, player.heading)))
                ref_angle = -orientation.angle_to(self.PYGAME_UP)

                # transform position to pygame coordinates
                rotated_surface = rotozoom(player.pygame_agent, ref_angle, 1.0)
                rotated_surface_size = np.array(rotated_surface.get_size())
                rotated_blit_pos = blit_pos - 0.5 * rotated_surface_size

                # flag pickup
                if player.has_flag:
                    draw.circle(
                        rotated_surface,
                        opp_color,
                        0.5 * rotated_surface_size,
                        radius=0.55 * self.agent_render_radius,
                    )

                # agent id
                if self.render_ids:
                    if self.gps_env:
                        font_color = "white"
                    else:
                        font_color = "white" if team == Team.BLUE_TEAM else "black"

                    player_number_label = self.agent_font.render(str(player.id), True, font_color)
                    player_number_label_rect = player_number_label.get_rect()
                    player_number_label_rect.center = (0.5 * rotated_surface_size[0], 0.52 * rotated_surface_size[1]) # Using 0.52 for the y-coordinate because it looks nicer than 0.5
                    rotated_surface.blit(player_number_label, player_number_label_rect)

                # blit agent onto screen
                self.screen.blit(rotated_surface, rotated_blit_pos)

                # save agent surface for trajectory rendering
                if (
                    self.render_traj_mode
                    and (self.render_ctr-1) % self.num_renders_per_step == 0
                ):
                    # add traj/ agent render data
                    if self.render_traj_mode.startswith("traj"):
                        self.traj_render_buffer[player.id]["traj"].insert(0, blit_pos)

                    if (
                        self.render_traj_mode.endswith("agent") and
                        ((self.render_ctr-1) / self.num_renders_per_step) % self.render_traj_freq == 0
                    ):
                        self.traj_render_buffer[player.id]['agent'].insert(0, (rotated_blit_pos, rotated_surface))

                    elif self.render_traj_mode.endswith("history"):
                        self.traj_render_buffer[player.id]["history"].insert(0, (rotated_blit_pos, rotated_surface))

                    # truncate traj
                    if self.render_traj_cutoff is not None:
                        if self.render_traj_mode.startswith("traj"):
                            self.traj_render_buffer[player.id]["traj"] = self.traj_render_buffer[player.id]["traj"][: self.render_traj_cutoff]

                        if self.render_traj_mode.endswith("agent"):
                            agent_render_cutoff = (
                                floor(self.render_traj_cutoff / self.render_traj_freq) +
                                (
                                    (
                                        ((self.render_ctr-1) / self.num_renders_per_step) % self.render_traj_freq +
                                        self.render_traj_freq * floor(self.render_traj_cutoff / self.render_traj_freq)
                                    ) <= self.render_traj_cutoff
                                )
                            )
                            self.traj_render_buffer[player.id]["agent"] = self.traj_render_buffer[player.id]["agent"][: agent_render_cutoff]

                    self.traj_render_buffer[player.id]["history"] = self.traj_render_buffer[player.id]["history"][: self.hist_buffer_len]

        # Agent-to-agent distances
        for blue_player in self.agents_of_team[Team.BLUE_TEAM]:
            if not blue_player.is_tagged or (
                blue_player.is_tagged and blue_player.on_own_side
            ):
                for red_player in self.agents_of_team[Team.RED_TEAM]:
                    if not red_player.is_tagged or (
                        red_player.is_tagged and red_player.on_own_side
                    ):
                        blue_player_pos = np.asarray(blue_player.pos)
                        red_player_pos = np.asarray(red_player.pos)
                        a2a_dis = np.linalg.norm(blue_player_pos - red_player_pos)
                        if a2a_dis <= 2 * self.catch_radius:
                            hsv_hue = (a2a_dis - self.catch_radius) / (2*self.catch_radius - self.catch_radius)
                            hsv_hue = 0.33 * np.clip(hsv_hue, 0, 1)
                            line_color = tuple(255 * np.asarray(colorsys.hsv_to_rgb(hsv_hue, 0.9, 0.9)))

                            draw.line(
                                self.screen,
                                line_color,
                                self.env_to_screen(blue_player_pos),
                                self.env_to_screen(red_player_pos),
                                width=self.a2a_line_width,
                            )

        # Render
        if self.render_mode == "human":
            pygame.event.pump()
            self.clock.tick(self.render_fps)
            pygame.display.flip()

        # Record
        if self.render_saving:
            self.render_buffer.append(
                np.transpose(
                    np.array(pygame.surfarray.pixels3d(self.screen), dtype=np.uint8),
                    axes=(1, 0, 2)
                )
            )

        # Update counter
        self.render_ctr += 1

    def env_to_screen(self, pos):
        screen_pos = self.pixel_size * np.asarray(pos)
        screen_pos[0] += self.arena_buffer[0][0]
        screen_pos[1] = self.arena_height - screen_pos[1] + self.arena_buffer[1][1]

        return screen_pos

    def buffer_to_video(self, recording_compression=False):
        """Convert and save current render buffer as a video"""
        if not self.render_saving:
            print("Warning: Environment rendering is disabled. Cannot save the video. See the render_saving option in the config dictionary.")
            print()
        elif self.render_mode is not None:
            if self.render_ctr > 1:
                video_file_dir = str(pathlib.Path(__file__).resolve().parents[1] / 'videos')
                if not os.path.isdir(video_file_dir):
                    os.mkdir(video_file_dir)

                now = datetime.now() #get date and time
                video_id = now.strftime("%m-%d-%Y_%H-%M-%S")
                video_file_name = f"pyquaticus_{video_id}.mp4"
                video_file_path = os.path.join(video_file_dir, video_file_name)

                fourcc = cv2.VideoWriter_fourcc(*'mp4v')
                out = cv2.VideoWriter(video_file_path, fourcc, self.render_fps, (self.screen_width, self.screen_height))
                for img in self.render_buffer:
                    out.write(cv2.cvtColor(img, cv2.COLOR_RGB2BGR))

                out.release()

                if recording_compression:
                    compressed_video_file_name = f"pyquaticus_{video_id}_compressed.mp4"

                    compressed_video_file_path = os.path.join(video_file_dir, compressed_video_file_name)
                    subprocess.run([
                        "ffmpeg",
                        "-loglevel",
                        "error",
                        "-i",
                        video_file_path,
                        "-c:v",
                        "libx264",
                        compressed_video_file_path
                    ])
            else:
                print("Attempted to save video but render_buffer is empty!")
                print()
        else:
            raise Exception("Envrionment was not rendered. See the render_mode option in the config dictionary.")

    def save_screenshot(self):
        """ "Save an image of the most recently rendered env."""

        if not self.render_saving:
            print("Warning: Environment rendering is disabled. Cannot save the screenshot. See the render_saving option in the config dictionary.")
            print()
        elif self.render_mode is not None:
            image_file_dir = str(pathlib.Path(__file__).resolve().parents[1] / 'screenshots')
            if not os.path.isdir(image_file_dir):
                os.mkdir(image_file_dir)

            now = datetime.now()  # get date and time
            image_id = now.strftime("%m-%d-%Y_%H-%M-%S")
            image_file_name = f"pyquaticus_{image_id}.png"
            image_file_path = os.path.join(image_file_dir, image_file_name)

            cv2.imwrite(image_file_path, cv2.cvtColor(self.render_buffer[self.render_ctr - 1], cv2.COLOR_RGB2BGR))
        else:
            raise Exception("Envrionment was not rendered. See the render_mode option in the config dictionary.")


    def close(self):
        """Overridden method inherited from `Gym`."""
        if self.screen is not None:
            pygame.quit()
            self.isopen = False

    def _min(self, a, b):
        """Convenience method for determining a minimum value. The standard `min()` takes much longer to run."""
        if a < b:
            return a
        else:
            return b

    def state_to_obs(self, agent_id, normalize=True):
        """
        Modified method to convert the state to agent observations. In addition to the
        logic performed in the superclass state_to_obs, this method adds the distance
        and bearing to obstacles into the observation and then performs the
        normalization.

        Args:
            agent_id: The agent who's observation is being generated
            normalize: Flag to normalize the values in the observation
        Returns
            A dictionary containing the agents observation
        """
        orig_obs = super().state_to_obs(agent_id, normalize=False)

        if not self.lidar_obs:
            # Obstacle Distance/Bearing
            for i, obstacle in enumerate(
                self.state["dist_bearing_to_obstacles"][agent_id]
            ):
                orig_obs[f"obstacle_{i}_distance"] = obstacle[0]
                orig_obs[f"obstacle_{i}_bearing"] = obstacle[1]

        if normalize:
            orig_obs = self.agent_obs_normalizer.normalized(orig_obs)

        return orig_obs<|MERGE_RESOLUTION|>--- conflicted
+++ resolved
@@ -909,10 +909,7 @@
         self.current_time += self.sim_speedup_factor * self.tau
 
         # agent and flag capture checks and more
-<<<<<<< HEAD
-=======
         #TODO: re-profile how fast the new vectorized and unvectorized functions run to adjust switchoff point
->>>>>>> 380d1e73
         self._check_oob_vectorized()
         self._check_flag_pickups_vectorized() if self.team_size >= 7 else self._check_flag_pickups()
         self._check_agent_made_tag_vectorized() if self.team_size >= 14 else self._check_agent_made_tag()
@@ -2235,16 +2232,9 @@
             self.state['agent_dynamics'] = np.array([player.state for player in self.players.values()])
 
             #run event checks
-<<<<<<< HEAD
             self._check_flag_pickups_vectorized() if self.team_size >= 7 else self._check_flag_pickups()
             self._check_agent_made_tag_vectorized() if self.team_size >= 14 else self._check_agent_made_tag()
             self._check_untag_vectorized() if self.team_size >= 5 else self._check_untag()
-=======
-            #TODO: re-profile how fast the new vectorized and unvectorized functions run to adjust switchoff point
-            self._check_flag_pickups_vectorized() if self.team_size >= 40 else self._check_flag_pickups()
-            self._check_agent_made_tag_vectorized() if self.team_size >= 10 else self._check_agent_made_tag()
-            self._check_untag_vectorized() if self.team_size >= 10 else self._check_untag()
->>>>>>> 380d1e73
             #note 1: _check_oob is not currently necessary b/c initializtion does not allow 
             #for out-of-bounds, and state_dict initialization will have up-to-date out-of-bounds info.
 
@@ -2376,17 +2366,11 @@
         ## setup agent pos unit ##
         if "agent_position" in init_dict:
             agent_pos_unit = init_dict.get('agent_pos_unit', None)
-<<<<<<< HEAD
-            if agent_pos_unit is not None:
-                if self.gps_env:
-                    if not (agent_pos_unit == "ll" or agent_pos_unit == "wm_xy"):
-=======
             if agent_pos_unit is None:   
                 agent_pos_unit = self.env_bounds_unit
             else:
                 if self.gps_env:
                     if not (agent_pos_unit == "ll" or agent_pos_unit == "wm_xy" or agent_pos_unit == "m"):
->>>>>>> 380d1e73
                         raise Exception(
                             f"Unrecognized agent_pos_unit: '{agent_pos_unit}'. Choose from 'll', 'wm_xy', or 'm' when self.gps_env is True"
                         )
