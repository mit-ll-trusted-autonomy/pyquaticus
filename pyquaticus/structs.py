import copy
from dataclasses import dataclass, field
from enum import Enum
import numpy as np
from numpy.typing import NDArray
import pygame
from pygame import SRCALPHA, Surface, draw
from typing import Hashable
from pyquaticus.utils.utils import angle180, closest_point_on_line, mag_bearing_to


class Team(Enum):
    """Enum for teams."""

    BLUE_TEAM = 0
    RED_TEAM = 1

    def __int__(self):
        """Returns integer equivalent of enum for indexing."""
        return self.value

    def __str__(self):
        """Returns string equivalent for enum."""
        return self.name

    def __repr__(self):
        return f"{self.name}({self.value})"


@dataclass
class Player:
    """
    Class to hold data on each player/agent in the game.

    Attributes
    ----------
        id: The ID of the agent (also used as an index)
        team: The team of the agent (red or blue)
        pos: The position of the agent [x, y]
        speed: The speed of the agent (m / s)
        heading: The heading of the agent (deg), maritime convention: north is 0, east is 90
        prev_pos: The previous position of the agent
        has_flag: Indicator for whether or not the agent has the flag
        on_own_side: Indicator for whether or not the agent is on its own side of the field.
        tagging_cooldown: reset to 0 after this player tags another agent then counts up to the configured cooldown
        cantag_time: at this timestamp, the player can tag again (Note: only used in PyQuaticusMoosBridge, not regular Pyquaticus)
        is_tagged: True iff this player is currently tagged
    """

    id: Hashable
    team: Team
    pos: list[float] = field(init=False, default_factory=list)
    speed: float = field(init=False, default_factory=float)
    heading: float = field(init=False, default_factory=float)
    prev_pos: list[float] = field(init=False, default_factory=list)
    has_flag: bool = field(init=False, default=False)
    on_own_side: bool = field(init=False, default=True)
    tagging_cooldown: float = field(init=False)
    cantag_time: float = field(init=False, default=0.0)
    is_tagged: bool = field(init=False, default=False)
    oob: bool = field(init=False, default=False)

@dataclass
class RenderingPlayer(Player):
    """
    Class to hold data on each player/agent in the game.

    Attributes
    ----------
        #### inherited from Player
        id: The ID of the agent (also used as an index)
        team: The team of the agent (red or blue)
        thrust: The engine thrust
        pos: The position of the agent [x, y]
        speed: The speed of the agent (m / s)
        heading: The heading of the agent (deg), maritime convention: north is 0, east is 90
        prev_pos: The previous position of the agent
        has_flag: Indicator for whether or not the agent has the flag
        on_own_side: Indicator for whether or not the agent is on its own side of the field.
        tagging_cooldown: reset to 0 after this player tags another agent then counts up to the configured cooldown
        is_tagged: True iff this player is currently tagged
        #### new fields
        render_radius: Agent radius for rendering (pixels)
        pygame_agent: The pygame object that is drawn on screen.
    """

    render_radius: float
    render_mode: str

    def __post_init__(self):
        """Called automatically after __init__ to set up pygame object interface."""
        if self.render_mode is not None:
            # Create the shape of the arrow indicating agent orientation
            top_vertex = (self.render_radius, 0)
            left_vertex = (
                self.render_radius - self.render_radius * np.sqrt(2) / 2 + 1,
                self.render_radius + self.render_radius * np.sqrt(2) / 2 - 1,
            )
            right_vertex = (
                self.render_radius + self.render_radius * np.sqrt(2) / 2 - 1,
                self.render_radius + self.render_radius * np.sqrt(2) / 2 - 1,
            )
            center_vertex = (self.render_radius, 1.25 * self.render_radius)

            # Create the actual object
            self.pygame_agent = Surface((2 * self.render_radius, 2 * self.render_radius), SRCALPHA)

            # Adjust color based on which team
            if self.team == Team.BLUE_TEAM:
                draw.circle(
                    self.pygame_agent, (0, 0, 255, 50), (self.render_radius, self.render_radius), self.render_radius
                )
                draw.circle(
                    self.pygame_agent, (0, 0, 255), (self.render_radius, self.render_radius), self.render_radius, width=1
                )
                draw.polygon(
                    self.pygame_agent,
                    (0, 0, 255),
                    (
                        top_vertex,
                        left_vertex,
                        center_vertex,
                        right_vertex,
                    ),
                )
            else:
                draw.circle(
                    self.pygame_agent, (255, 0, 0, 50), (self.render_radius, self.render_radius), self.render_radius
                )
                draw.circle(
                    self.pygame_agent, (255, 0, 0), (self.render_radius, self.render_radius), self.render_radius, width=1
                )
                draw.polygon(
                    self.pygame_agent,
                    (255, 0, 0),
                    (
                        top_vertex,
                        left_vertex,
                        center_vertex,
                        right_vertex,
                    ),
                )

            # make a copy of pygame agent with nothing extra drawn on it
            self.pygame_agent_base = self.pygame_agent.copy()

            # pygame Rect object the same size as pygame_agent Surface
<<<<<<< HEAD
            self.pygame_agent_rect = pygame.Rect((0, 0), (2 * self.render_radius, 2 * self.render_radius))
=======
            self.pygame_agent_rect = pygame.Rect((0, 0), (2*self.r, 2*self.r))

    def rotate(self, prev_pos, angle=180):
        """Method to rotate the player 180"""
        self.prev_pos = self.pos
        self.speed = 0
        self.thrust = 0
        self.has_flag = False
        # Rotate 180 degrees
        self.heading = angle180(self.heading + angle)
       
        self.pos[0] = prev_pos[0]
        self.pos[1] = prev_pos[1]
>>>>>>> 2a16d854

    def render_tagging_oob(self, cooldown_time):
        self.pygame_agent = self.pygame_agent_base.copy()

        # render_is_tagged
        if self.oob:
            draw.circle(
                self.pygame_agent,
                (255, 255, 0),
                (self.r, self.r),
                self.r,
                width=round(self.r/4),
            )
        elif self.is_tagged:
            draw.circle(
                self.pygame_agent,
                (0, 255, 0),
                (self.render_radius, self.render_radius),
                self.render_radius,
                width=round(self.render_radius / 4),
            )

        # render_tagging_cooldown
        if self.tagging_cooldown != cooldown_time:
            percent_cooldown = self.tagging_cooldown / cooldown_time

            start_angle = np.pi / 2 + percent_cooldown * 2 * np.pi
            end_angle = 5 * np.pi / 2

            draw.arc(
                self.pygame_agent,
                (0, 0, 0),
                self.pygame_agent_rect,
                start_angle,
                end_angle,
                round(self.render_radius / 4),
            )


@dataclass
class Flag:
    """
    Class for data on the flag.

    Attributes
    ----------
        team: The team the flag belongs to
        home: The flags original position at the start of the round/game
        pos: The flags current position
    """

    team: Team
    home: list[float] = field(default_factory=list, init=False)
    pos: list[float] = field(default_factory=list, init=False)

    def reset(self):
        """Resets the flags `pos` to be `home`."""
        self.pos = copy.deepcopy(self.home)


@dataclass
class Obstacle:
    """Obstacle that agents can't travel through"""

    def detect_collision(
        self, player_pos: tuple[float, float], radius: float = None
    ) -> bool:
        raise NotImplementedError

    def distance_from(
        self,
        player_pos: tuple[float, float],
        radius: float = None,
        heading: float = None,
    ) -> tuple[float, float]:
        raise NotImplementedError


@dataclass
class PolygonObstacle(Obstacle):
    """
    Obstacle that agents can't travel through

    Attributes:
        anchor_points: A list of (X, Y) points that will form the polygon. Edges are
            assumed to be between each point (anchor_points[0], anchor_points[1]),
            (anchor_points[1], anchor_points[2]), ...,
            (anchor_points[n], anchor_points[0])
    """

    anchor_points: list[tuple[float, float]] = field(default_factory=list)

    def detect_collision(
        self, player_pos: tuple[float, float], radius: float, padding: float = 1e-4
    ) -> bool:
        """
        Collision check to determine if a player collided with the polygon

        Args:
            player_pos: The player's X/Y position
            radius: The players radius extending from the X/Y position
            padding: A padding constant to reduce impact of floats that are too close
                to one another
        Returns:
            True if the player collided with the object, false otherwise.
        """
        player = np.asarray(player_pos)
        num_points = len(self.anchor_points)
        for idx in range(num_points):
            cv = np.asarray(self.anchor_points[idx])
            nv = np.asarray(self.anchor_points[(idx + 1) % num_points])
            point_on_line = closest_point_on_line(cv, nv, player)
            dist = (player[0] - point_on_line[0]) ** 2 + (
                player[1] - point_on_line[1]
            ) ** 2
            if dist < (radius**2) + padding:
                return True
        return False

    def distance_from(
        self,
        player_pos: tuple[float, float],
        radius: float = None,
        heading: float = None,
    ) -> tuple[float, float]:
        """
        Determines the distance from a player to the closest point on an edge of the
        obstacle.

        Args:
            player_pos: The players X/Y position
            radius: The players radius extending from the X/Y position.

        Returns:
            The distance from the closest point on the obstacle
        """
        distance_from_edges = list()
        player = np.asarray(player_pos)
        num_points = len(self.anchor_points)
        for idx in range(num_points):
            cv = np.asarray(self.anchor_points[idx])
            nv = np.asarray(self.anchor_points[(idx + 1) % num_points])
            point_on_line = closest_point_on_line(cv, nv, player)
            heading_to_point = mag_bearing_to(
                player, point_on_line, relative_hdg=heading
            )[1]
            dist = np.linalg.norm(player - point_on_line) - radius
            distance_from_edges.append((dist, heading_to_point))
        return min(distance_from_edges, key=lambda k: k[0])


@dataclass
class CircleObstacle(Obstacle):
    """Obstacle that agents can't travel through"""

    radius: float
    center_point: tuple[float, float] = field(default_factory=list)

    def detect_collision(
        self, player: tuple[float, float], radius: float = None
    ) -> bool:
        """
        Collision check to determine if a player hit this object.
        Args:
            player: The player to check

        Returns:
            True if the player is inside of (collided with) the circle
        """
        d = np.linalg.norm(
            np.absolute(np.asarray(self.center_point) - np.asarray(player))
        )

        if radius is not None:
            return d < (self.radius + radius)
        else:
            return d < self.radius

    def distance_from(
        self,
        player_pos: tuple[float, float],
        radius: float = None,
        heading: float = None,
    ) -> tuple[float, float]:
        """
        Computes the distance from the player to this object

        Args:
            player_pos: The player's X/Y position
            radius: The player's radius extending from player_pos

        Returns:
            The distance from the player to the object and the heading to the closest point.
        """
        heading_to_center = mag_bearing_to(
            player_pos, self.center_point, relative_hdg=heading
        )[1]

        closest_point = (
            self.center_point[0]
            + (self.radius * np.cos(np.deg2rad(heading_to_center))),
            self.center_point[1]
            + (self.radius * np.sin(np.deg2rad(heading_to_center))),
        )

        d = np.linalg.norm(np.asarray(closest_point) - np.asarray(player_pos))

        if radius is not None:
            d -= radius

        return (d, heading_to_center)<|MERGE_RESOLUTION|>--- conflicted
+++ resolved
@@ -145,23 +145,11 @@
             self.pygame_agent_base = self.pygame_agent.copy()
 
             # pygame Rect object the same size as pygame_agent Surface
-<<<<<<< HEAD
-            self.pygame_agent_rect = pygame.Rect((0, 0), (2 * self.render_radius, 2 * self.render_radius))
-=======
-            self.pygame_agent_rect = pygame.Rect((0, 0), (2*self.r, 2*self.r))
-
-    def rotate(self, prev_pos, angle=180):
-        """Method to rotate the player 180"""
-        self.prev_pos = self.pos
-        self.speed = 0
-        self.thrust = 0
-        self.has_flag = False
-        # Rotate 180 degrees
-        self.heading = angle180(self.heading + angle)
-       
-        self.pos[0] = prev_pos[0]
-        self.pos[1] = prev_pos[1]
->>>>>>> 2a16d854
+            self.pygame_agent_rect = pygame.Rect((0, 0), (2*self.render_radius, 2*self.render_radius))
+
+
+        
+        
 
     def render_tagging_oob(self, cooldown_time):
         self.pygame_agent = self.pygame_agent_base.copy()
@@ -171,9 +159,9 @@
             draw.circle(
                 self.pygame_agent,
                 (255, 255, 0),
-                (self.r, self.r),
-                self.r,
-                width=round(self.r/4),
+                (self.render_radius, self.render_radius),
+                self.render_radius,
+                width=round(self.render_radius/4),
             )
         elif self.is_tagged:
             draw.circle(
