--- conflicted
+++ resolved
@@ -20,15 +20,6 @@
 # SPDX-License-Identifier: BSD-3-Clause
 
 from typing import Union
-<<<<<<< HEAD
-
-import numpy as np
-
-from pyquaticus.base_policies.base import BaseAgentPolicy
-from pyquaticus.envs.pyquaticus import PyQuaticusEnv, Team
-from pyquaticus.moos_bridge.pyquaticus_moos_bridge import PyQuaticusMoosBridge
-
-=======
 
 import numpy as np
 
@@ -45,7 +36,6 @@
 from pyquaticus.moos_bridge.pyquaticus_moos_bridge import PyQuaticusMoosBridge
 from pyquaticus.utils.utils import angle180, closest_point_on_line, dist
 
->>>>>>> 47fbdd1a
 MODES = {"nothing", "easy", "medium", "hard", "competition_easy", "competition_medium"}
 
 
@@ -57,11 +47,8 @@
         agent_id: str,
         team: Team,
         env: Union[PyQuaticusEnv, PyQuaticusMoosBridge],
-<<<<<<< HEAD
-=======
         flag_keepout: float = 3,
         catch_radius: float = 10,
->>>>>>> 47fbdd1a
         continuous: bool = False,
         mode: str = "easy",
     ):
@@ -100,15 +87,9 @@
         """
         self.update_state(obs, info)
 
-<<<<<<< HEAD
-        unnorm_obs = info[self.id].get("unnorm_obs", None)
-        if unnorm_obs is None:
-            unnorm_obs = obs[self.id]
-=======
         global_state = info[self.id]["global_state"]
         if not isinstance(global_state, dict):
             global_state = self.state_normalizer.unnormalized(global_state)
->>>>>>> 47fbdd1a
 
         if self.mode == "easy":
 
@@ -118,50 +99,15 @@
 
             # If too close to the flag, move away
             else:
-<<<<<<< HEAD
-                ag_vect = np.multiply(-1.0, my_flag_vec)
-
-                # Convert the vector to a heading, and then pick the best discrete action to perform
-            try:
-                heading_error = self.vec_to_heading(ag_vect)
-
-                if self.continuous:
-                    if np.isnan(heading_error):
-                        heading_error = 0
-
-                    return (desired_speed, heading_error)
-
-                else:
-                    if 1 >= heading_error >= -1:
-                        return 12
-                    elif heading_error < -1:
-                        return 14
-                    elif heading_error > 1:
-                        return 10
-                    else:
-                        # Should only happen if the act_heading is somehow NAN
-                        return 12
-            except Exception:
-                # If there is an error converting the vector to a heading, just go straight
-                if self.continuous:
-                    return (desired_speed, 0)
-                else:
-                    return 12
-=======
                 return self.action_from_vector(-1 * self.my_flag_loc, 0.5)
->>>>>>> 47fbdd1a
 
         elif self.mode == "nothing":
             return self.action_from_vector(None, 0)
 
         elif self.mode == "competition_easy":
-<<<<<<< HEAD
+
             assert self.aquaticus_field_points is not None
-=======
-
-            assert self.aquaticus_field_points is not None
-
->>>>>>> 47fbdd1a
+
             if self.team == Team.RED_TEAM:
                 estimated_position = np.asarray(
                     [
@@ -199,7 +145,6 @@
             return self.goal
 
         elif self.mode == "competition_medium":
-            assert self.aquaticus_field_points is not None
 
             assert self.aquaticus_field_points is not None
 
@@ -253,39 +198,8 @@
                     return -1
                 else:
                     return "CH"
-<<<<<<< HEAD
-
-            # Modified to use fastest speed and make big turns use a slower speed to increase turning radius
-            # Convert the vector to a heading, and then pick the best discrete action to perform
-            try:
-                heading_error = self.vec_to_heading(ag_vect)
-
-                if self.continuous:
-                    if np.isnan(heading_error):
-                        heading_error = 0
-
-                    return (desired_speed, heading_error)
-
-                else:
-                    if 1 >= heading_error >= -1:
-                        return 4
-                    elif heading_error < -1:
-                        return 6
-                    elif heading_error > 1:
-                        return 2
-                    else:
-                        # Should only happen if the act_heading is somehow NAN
-                        return 4
-            except Exception:
-                # If there is an error converting the vector to a heading, just go straight
-                if self.continuous:
-                    return (desired_speed, 0)
-                else:
-                    return 4
-=======
 
             return self.action_from_vector(ag_vect, 1)
->>>>>>> 47fbdd1a
 
         elif self.mode == "medium":
 
@@ -293,31 +207,11 @@
             if self.opp_team_has_flag:
                 return self.action_from_vector(self.my_flag_loc, 0.5)
             else:
-<<<<<<< HEAD
-                flag_dist = self.my_flag_distance
-
-                if flag_dist > (self.flag_keepout + self.catch_radius + 1.0):
-                    ag_vect = my_flag_vec
-
-                else:
-                    ag_vect = np.multiply(-1.0, my_flag_vec)
-
-                    # Convert the vector to a heading, and then pick the best discrete action to perform
-            try:
-                heading_error = self.vec_to_heading(ag_vect)
-
-                if self.continuous:
-                    if np.isnan(heading_error):
-                        heading_error = 0
-
-                    return (desired_speed, heading_error)
-=======
                 # If far away from the flag, move towards it
                 if self.my_flag_distance > (
                     self.flag_keepout + self.catch_radius + 1.0
                 ):
                     return self.action_from_vector(self.my_flag_loc, 0.5)
->>>>>>> 47fbdd1a
 
                 # If too close to the flag, move away
                 else:
@@ -328,12 +222,6 @@
             # If I'm close to a wall, add the closest point to the wall as an obstacle to avoid
             wall_pos = []
             if self.wall_distances[0] < 7 and (-90 < self.wall_bearings[0] < 90):
-<<<<<<< HEAD
-                wall_0_unit_vec = self.rb_to_rect(
-                    np.array((self.wall_distances[0], self.wall_bearings[0]))
-                )
-=======
->>>>>>> 47fbdd1a
                 wall_pos.append(
                     (
                         self.wall_distances[0],
@@ -341,12 +229,6 @@
                     )
                 )
             elif self.wall_distances[2] < 7 and (-90 < self.wall_bearings[2] < 90):
-<<<<<<< HEAD
-                wall_2_unit_vec = self.rb_to_rect(
-                    np.array((self.wall_distances[2], self.wall_bearings[2]))
-                )
-=======
->>>>>>> 47fbdd1a
                 wall_pos.append(
                     (
                         self.wall_distances[2],
@@ -354,12 +236,6 @@
                     )
                 )
             if self.wall_distances[1] < 7 and (-90 < self.wall_bearings[1] < 90):
-<<<<<<< HEAD
-                wall_1_unit_vec = self.rb_to_rect(
-                    np.array((self.wall_distances[1], self.wall_bearings[1]))
-                )
-=======
->>>>>>> 47fbdd1a
                 wall_pos.append(
                     (
                         self.wall_distances[1],
@@ -367,12 +243,6 @@
                     )
                 )
             elif self.wall_distances[3] < 7 and (-90 < self.wall_bearings[3] < 90):
-<<<<<<< HEAD
-                wall_3_unit_vec = self.rb_to_rect(
-                    np.array((self.wall_distances[3], self.wall_bearings[3]))
-                )
-=======
->>>>>>> 47fbdd1a
                 wall_pos.append(
                     (
                         self.wall_distances[3],
@@ -388,11 +258,7 @@
             enemy_loc = np.asarray((0, 0))
             for enem, pos in self.opp_team_pos_dict.items():
                 enemy_dis_dict[enem] = pos[0]
-<<<<<<< HEAD
-                if pos[0] < min_enemy_distance and not unnorm_obs[(enem, "is_tagged")]:
-=======
                 if pos[0] < min_enemy_distance and not global_state[(enem, "is_tagged")]:
->>>>>>> 47fbdd1a
                     min_enemy_distance = pos[0]
                     closest_enemy = enem
                     enemy_loc = dist_rel_bearing_to_local_rect(pos[0], pos[1])
@@ -405,28 +271,14 @@
                 )
 
             if not self.opp_team_has_flag:
-<<<<<<< HEAD
-                enemy_dist_2_flag = self.get_distance_between_2_points(
-                    np.array(self.my_flag_loc), enemy_loc
-                )
-                unit_flag_enemy = self.unit_vect_between_points(
-=======
                 enemy_dist_2_flag = dist(np.array(self.my_flag_loc), enemy_loc)
                 unit_flag_enemy = unit_vect_between_points(
->>>>>>> 47fbdd1a
                     np.array(self.my_flag_loc), enemy_loc
                 )
                 defend_pt = self.my_flag_loc + (enemy_dist_2_flag / 2) * unit_flag_enemy
 
-<<<<<<< HEAD
-                defend_pt_flag_dist = self.get_distance_between_2_points(
-                    defend_pt, np.array(self.my_flag_loc)
-                )
-                unit_def_flag = self.unit_vect_between_points(
-=======
                 defend_pt_flag_dist = dist(defend_pt, np.array(self.my_flag_loc))
                 unit_def_flag = unit_vect_between_points(
->>>>>>> 47fbdd1a
                     np.array(self.my_flag_loc), defend_pt
                 )
 
@@ -455,15 +307,6 @@
             if len(wall_pos) > 0:
                 ag_vect = ag_vect + get_avoid_vect(wall_pos)
 
-<<<<<<< HEAD
-            if len(wall_pos) > 0:
-                ag_vect = ag_vect + self.get_avoid_vect(wall_pos)
-
-            # Modified to use fastest speed and make big turns use a slower speed to increase turning radius
-            # Convert the vector to a heading, and then pick the best discrete action to perform
-            try:
-                heading_error = self.vec_to_heading(ag_vect)
-=======
             return self.action_from_vector(ag_vect, 1)
 
     def action_from_vector(self, vector, desired_speed_normalized):
@@ -494,14 +337,10 @@
         """
         Method to convert the gym obs and info into data more relative to the
         agent.
->>>>>>> 47fbdd1a
 
         Note: all rectangular positions are in the ego agent's local coordinate frame.
         Note: all bearings are relative, measured in degrees clockwise from the ego agent's heading.
 
-<<<<<<< HEAD
-                    return (desired_speed, heading_error)
-=======
         Args:
             obs: observation from gym
             info: info from gym
@@ -510,7 +349,6 @@
         global_state = info[self.id]["global_state"]
         if not isinstance(global_state, dict):
             global_state = self.state_normalizer.unnormalized(global_state)
->>>>>>> 47fbdd1a
 
         self.is_tagged = global_state[(self.id, "is_tagged")]
 
