--- conflicted
+++ resolved
@@ -27,7 +27,6 @@
 import numpy as np
 
 from pyquaticus.base_policies.base_policy import BaseAgentPolicy
-<<<<<<< HEAD
 from pyquaticus.base_policies.rrt.rrt_star import rrt_star
 from pyquaticus.base_policies.rrt.utils import (Point, get_ungrouped_seglist,
                                                 intersect, intersect_circles)
@@ -35,27 +34,6 @@
 from pyquaticus.envs.pyquaticus import PyQuaticusEnv, Team
 from pyquaticus.structs import CircleObstacle, PolygonObstacle
 from pyquaticus.utils.utils import angle180
-=======
-from pyquaticus.envs.pyquaticus import Team
-from pyquaticus.envs.pyquaticus import PyQuaticusEnv
-from pyquaticus.base_policies.rrt.utils import (
-    Point,
-    intersect,
-    intersect_circles,
-    get_ungrouped_seglist,
-)
-from pyquaticus.base_policies.rrt.rrt_star import rrt_star
-from pyquaticus.structs import PolygonObstacle, CircleObstacle
-from pyquaticus.utils.utils import angle180
-from pyquaticus.base_policies.utils import global_rect_to_abs_bearing
-
-
-from typing import Optional
-
-from multiprocessing.dummy import Pool
-from multiprocessing.pool import ThreadPool
-from functools import partial
->>>>>>> 47fbdd1a
 
 
 class WaypointPolicy(BaseAgentPolicy):
@@ -81,11 +59,7 @@
 
         self.slip_radius = slip_radius
 
-<<<<<<< HEAD
         self.max_speed = env.max_speeds[env.agents.index(self.id)]
-=======
-        self.max_speed = env.players[self.id].get_max_speed()
->>>>>>> 47fbdd1a
 
         self.cur_dist = None
 
